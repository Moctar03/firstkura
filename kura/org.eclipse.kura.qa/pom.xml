--- conflicted
+++ resolved
@@ -18,20 +18,12 @@
   <parent>
     <artifactId>kura</artifactId>
     <groupId>org.eclipse.kura</groupId>
-<<<<<<< HEAD
-    <version>0.7.1</version>
-=======
     <version>1.0.0</version>
->>>>>>> 60e71961
     <relativePath>../pom_pom.xml</relativePath>
   </parent>
 
 	<artifactId>org.eclipse.kura.qa</artifactId>
-<<<<<<< HEAD
-	<version>0.7.1</version>
-=======
 	<version>1.0.0</version>
->>>>>>> 60e71961
 	<name>org.eclipse.kura.qa</name>
 
 	<properties>
@@ -42,11 +34,7 @@
 		<dependency>
 			<groupId>org.eclipse.kura</groupId>
 			<artifactId>distrib</artifactId>
-<<<<<<< HEAD
-			<version>0.7.1</version>
-=======
 			<version>1.0.0</version>
->>>>>>> 60e71961
 		</dependency>
 		<dependency>
 			<groupId>junit</groupId>
