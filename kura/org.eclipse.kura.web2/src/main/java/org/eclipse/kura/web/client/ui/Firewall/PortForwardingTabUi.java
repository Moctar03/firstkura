--- conflicted
+++ resolved
@@ -59,760 +59,6 @@
 
 public class PortForwardingTabUi extends Composite implements Tab {
 
-<<<<<<< HEAD
-	private static PortForwardingTabUiUiBinder uiBinder = GWT.create(PortForwardingTabUiUiBinder.class);
-
-	interface PortForwardingTabUiUiBinder extends UiBinder<Widget, PortForwardingTabUi> {
-	}
-
-	private static final Messages MSGS = GWT.create(Messages.class);
-
-	private final GwtSecurityTokenServiceAsync gwtXSRFService = GWT.create(GwtSecurityTokenService.class);
-	private final GwtNetworkServiceAsync gwtNetworkService = GWT.create(GwtNetworkService.class);
-
-	private ListDataProvider<GwtFirewallPortForwardEntry> portForwardDataProvider = new ListDataProvider<GwtFirewallPortForwardEntry>();
-	final SingleSelectionModel<GwtFirewallPortForwardEntry> selectionModel = new SingleSelectionModel<GwtFirewallPortForwardEntry>();
-
-	private GwtFirewallPortForwardEntry newPortForwardEntry;
-	private GwtFirewallPortForwardEntry editPortForwardEntry;
-
-	private boolean m_dirty;
-
-
-	@UiField
-	Button apply, create, edit, delete;
-	@UiField
-	Alert notification;
-	@UiField
-	CellTable<GwtFirewallPortForwardEntry> portForwardGrid = new CellTable<GwtFirewallPortForwardEntry>();
-
-	@UiField
-	Modal confirm;
-	@UiField
-	ModalBody confirmBody;
-	@UiField
-	ModalFooter confirmFooter;
-
-	@UiField
-	Modal alert;
-	@UiField
-	Span alertBody;
-	@UiField
-	Button yes, no;
-
-	@UiField
-	Modal portForwardingForm;
-	@UiField
-	FormLabel labelInput, labelOutput, labelLan, labelProtocol, labelExternal,
-	labelInternal, labelEnable, labelPermitttedNw, labelPermitttedMac,
-	labelSource;
-	@UiField
-	FormGroup groupInput,groupOutput,groupLan,groupExternal,groupInternal,groupPermittedNw,groupPermittedMac,groupSource;
-	@UiField
-	Tooltip tooltipInput, tooltipOutput, tooltipLan, tooltipProtocol,
-	tooltipExternal, tooltipInternal, tooltipEnable,
-	tooltipPermittedNw, tooltipPermittedMac, tooltipSource;
-	@UiField
-	TextBox input, output, lan, external, internal, permittedNw, permittedMac,
-	source;
-	@UiField
-	ListBox protocol, enable;
-	@UiField
-	Button submit, cancel;
-
-
-	public PortForwardingTabUi() {
-		initWidget(uiBinder.createAndBindUi(this));
-
-		initButtons();
-		initTable();
-		initModal();
-	}
-
-	//
-	// Public methods
-	//
-	@Override
-	public void refresh() {
-		EntryClassUi.showWaitModal();
-		portForwardDataProvider.getList().clear();
-		notification.setVisible(false);
-
-		gwtXSRFService.generateSecurityToken(new AsyncCallback<GwtXSRFToken> () {
-
-			@Override
-			public void onFailure(Throwable ex) {
-				EntryClassUi.hideWaitModal();
-				FailureHandler.handle(ex);
-			}
-
-			@Override
-			public void onSuccess(GwtXSRFToken token) {
-				gwtNetworkService.findDeviceFirewallPortForwards(token, new AsyncCallback<List<GwtFirewallPortForwardEntry>>() {
-
-					@Override
-					public void onFailure(Throwable caught) {
-						EntryClassUi.hideWaitModal();
-						FailureHandler.handle(caught);
-					}
-
-					@Override
-					public void onSuccess(List<GwtFirewallPortForwardEntry> result) {
-						for (GwtFirewallPortForwardEntry pair : result) {
-							portForwardDataProvider.getList().add(pair);
-						}
-						refreshTable();
-
-						apply.setEnabled(false);
-						EntryClassUi.hideWaitModal();
-					}
-				});
-			}
-
-		});
-	}
-
-	@Override
-	public boolean isDirty() {
-		return m_dirty;
-	}
-
-	@Override
-	public void setDirty(boolean b) {
-		m_dirty = b;
-	}
-	
-	@Override
-	public boolean isValid() {
-		return true;
-	}
-
-
-	//
-	// Private methods
-	//
-	private void initTable() {
-
-		TextColumn<GwtFirewallPortForwardEntry> col1 = new TextColumn<GwtFirewallPortForwardEntry>() {
-			@Override
-			public String getValue(GwtFirewallPortForwardEntry object) {
-				if (object.getInboundInterface() != null) {
-					return String.valueOf(object.getInboundInterface());
-				} else {
-					return "";
-				}
-			}
-		};
-		col1.setCellStyleNames("status-table-row");
-		portForwardGrid.addColumn(col1, MSGS.firewallPortForwardInboundInterface());
-
-		TextColumn<GwtFirewallPortForwardEntry> col2 = new TextColumn<GwtFirewallPortForwardEntry>() {
-			@Override
-			public String getValue(GwtFirewallPortForwardEntry object) {
-				if (object.getOutboundInterface() != null) {
-					return String.valueOf(object.getOutboundInterface());
-				} else {
-					return "";
-				}
-			}
-		};
-		col2.setCellStyleNames("status-table-row");
-		portForwardGrid.addColumn(col2, MSGS.firewallPortForwardOutboundInterface());
-
-		TextColumn<GwtFirewallPortForwardEntry> col3 = new TextColumn<GwtFirewallPortForwardEntry>() {
-			@Override
-			public String getValue(GwtFirewallPortForwardEntry object) {
-				if (object.getAddress() != null) {
-					return String.valueOf(object.getAddress());
-				} else {
-					return "";
-				}
-			}
-		};
-		col3.setCellStyleNames("status-table-row");
-		portForwardGrid.addColumn(col3, MSGS.firewallPortForwardAddress());
-
-		TextColumn<GwtFirewallPortForwardEntry> col4 = new TextColumn<GwtFirewallPortForwardEntry>() {
-			@Override
-			public String getValue(GwtFirewallPortForwardEntry object) {
-				if (object.getProtocol() != null) {
-					return String.valueOf(object.getProtocol());
-				} else {
-					return "";
-				}
-			}
-		};
-		col4.setCellStyleNames("status-table-row");
-		portForwardGrid.addColumn(col4, MSGS.firewallPortForwardProtocol());
-
-		TextColumn<GwtFirewallPortForwardEntry> col5 = new TextColumn<GwtFirewallPortForwardEntry>() {
-			@Override
-			public String getValue(GwtFirewallPortForwardEntry object) {
-				if (object.getInPort() != null) {
-					return String.valueOf(object.getInPort());
-				} else {
-					return "";
-				}
-			}
-		};
-		col5.setCellStyleNames("status-table-row");
-		portForwardGrid.addColumn(col5, MSGS.firewallPortForwardInPort());
-
-		TextColumn<GwtFirewallPortForwardEntry> col6 = new TextColumn<GwtFirewallPortForwardEntry>() {
-			@Override
-			public String getValue(GwtFirewallPortForwardEntry object) {
-				if (object.getOutPort() != null) {
-					return String.valueOf(object.getOutPort());
-				} else {
-					return "";
-				}
-			}
-		};
-		col6.setCellStyleNames("status-table-row");
-		portForwardGrid.addColumn(col6, MSGS.firewallPortForwardOutPort());
-
-		TextColumn<GwtFirewallPortForwardEntry> col7 = new TextColumn<GwtFirewallPortForwardEntry>() {
-			@Override
-			public String getValue(GwtFirewallPortForwardEntry object) {
-				if (object.getMasquerade() != null) {
-					return String.valueOf(object.getMasquerade());
-				} else {
-					return "";
-				}
-			}
-		};
-		col7.setCellStyleNames("status-table-row");
-		portForwardGrid.addColumn(col7, MSGS.firewallPortForwardMasquerade());
-
-		TextColumn<GwtFirewallPortForwardEntry> col8 = new TextColumn<GwtFirewallPortForwardEntry>() {
-			@Override
-			public String getValue(GwtFirewallPortForwardEntry object) {
-				if (object.getPermittedNetwork() != null) {
-					return String.valueOf(object.getPermittedNetwork());
-				} else {
-					return "";
-				}
-			}
-		};
-		col8.setCellStyleNames("status-table-row");
-		portForwardGrid.addColumn(col8, MSGS.firewallPortForwardPermittedNetwork());
-
-		TextColumn<GwtFirewallPortForwardEntry> col9 = new TextColumn<GwtFirewallPortForwardEntry>() {
-			@Override
-			public String getValue(GwtFirewallPortForwardEntry object) {
-				if (object.getPermittedMAC() != null) {
-					return String.valueOf(object.getPermittedMAC());
-				} else {
-					return "";
-				}
-			}
-		};
-		col9.setCellStyleNames("status-table-row");
-		portForwardGrid.addColumn(col9, MSGS.firewallPortForwardPermittedMac());
-
-		TextColumn<GwtFirewallPortForwardEntry> col10 = new TextColumn<GwtFirewallPortForwardEntry>() {
-			@Override
-			public String getValue(GwtFirewallPortForwardEntry object) {
-				if (object.getSourcePortRange() != null) {
-					return String.valueOf(object.getSourcePortRange());
-				} else {
-					return "";
-				}
-			}
-		};
-		col10.setCellStyleNames("status-table-row");
-		portForwardGrid.addColumn(col10, MSGS.firewallPortForwardSourcePortRange());
-
-		portForwardDataProvider.addDataDisplay(portForwardGrid);
-		portForwardGrid.setSelectionModel(selectionModel);
-	}
-	
-	private void refreshTable() {
-		int size = portForwardDataProvider.getList().size();
-		portForwardGrid.setVisibleRange(0, size);
-		portForwardDataProvider.flush();
-
-		if(portForwardDataProvider.getList().isEmpty()){
-			portForwardGrid.setVisible(false);
-			notification.setVisible(true);
-			notification.setText(MSGS.firewallPortForwardTableNoPorts());
-		} else {
-			portForwardGrid.setVisible(true);
-			notification.setVisible(false);
-		}
-		portForwardGrid.redraw();
-	}
-
-	//Initialize buttons
-	private void initButtons() {
-		initApplyButton();
-
-		initCreateButton();
-
-		initEditButton();
-
-		initDeleteButton();
-	}
-
-	private void initDeleteButton() {
-		delete.setText(MSGS.deleteButton());
-		delete.addClickHandler(new ClickHandler() {
-			@Override
-			public void onClick(ClickEvent event) {
-				GwtFirewallPortForwardEntry selection = selectionModel.getSelectedObject();
-
-				if (selection != null) {
-					alert.setTitle(MSGS.confirm());
-					alertBody.setText(MSGS.firewallOpenPortDeleteConfirmation(String.valueOf(selection.getInPort())));
-					alert.show();
-				}
-			}
-		});
-		yes.setText(MSGS.yesButton());
-		no.setText(MSGS.noButton());
-		no.addClickHandler(new ClickHandler() {
-			@Override
-			public void onClick(ClickEvent event) {
-				alert.hide();
-			}
-		});
-		yes.addClickHandler(new ClickHandler() {
-			@Override
-			public void onClick(ClickEvent event) {
-				alert.hide();
-				portForwardDataProvider.getList().remove(selectionModel.getSelectedObject());
-				refreshTable();
-				apply.setEnabled(true);
-				setDirty(true);
-			}
-		});
-	}
-
-	private void initEditButton() {
-		edit.setText(MSGS.editButton());
-		edit.addClickHandler(new ClickHandler() {
-			@Override
-			public void onClick(ClickEvent event) {
-				GwtFirewallPortForwardEntry selection = selectionModel.getSelectedObject();
-
-				if (selection != null) {
-					showModal(selection);
-				}
-			}
-		});
-		portForwardingForm.addHideHandler(new ModalHideHandler() {
-			@Override
-			public void onHide(ModalHideEvent evt) {
-				if (editPortForwardEntry != null) {
-					GwtFirewallPortForwardEntry oldEntry= selectionModel.getSelectedObject();
-					portForwardDataProvider.getList().remove(oldEntry);
-					if (!duplicateEntry(editPortForwardEntry)) {
-						portForwardDataProvider.getList().add(editPortForwardEntry);
-						portForwardDataProvider.flush();
-						apply.setEnabled(true);
-						editPortForwardEntry= null;
-					} else {	//end duplicate
-						portForwardDataProvider.getList().add(oldEntry);
-						portForwardDataProvider.flush();
-					}
-				}
-			}
-		});
-	}
-
-	private void initCreateButton() {
-		create.setText(MSGS.newButton());
-		create.addClickHandler(new ClickHandler() {
-			@Override
-			public void onClick(ClickEvent event) {
-				showModal(null);
-			}
-		});
-		portForwardingForm.addHideHandler(new ModalHideHandler() {
-			@Override
-			public void onHide(ModalHideEvent evt) {
-				if (newPortForwardEntry != null && !duplicateEntry(newPortForwardEntry)) {
-					portForwardDataProvider.getList().add(newPortForwardEntry);
-					refreshTable();
-					apply.setEnabled(true);
-					newPortForwardEntry= null;
-				}
-			}
-		});
-	}
-
-	private void initApplyButton() {
-		apply.setText(MSGS.firewallApply());
-		apply.addClickHandler(new ClickHandler() {
-			@Override
-			public void onClick(ClickEvent event) {
-				List<GwtFirewallPortForwardEntry> intermediateList = portForwardDataProvider.getList();
-				ArrayList<GwtFirewallPortForwardEntry> tempList = new ArrayList<GwtFirewallPortForwardEntry>();
-				final List<GwtFirewallPortForwardEntry> updatedPortForwardConf = tempList;
-				for (GwtFirewallPortForwardEntry entry: intermediateList) {
-					tempList.add(entry);
-				}
-
-				if (updatedPortForwardConf != null) {
-					EntryClassUi.showWaitModal();
-					gwtXSRFService.generateSecurityToken(new AsyncCallback<GwtXSRFToken> () {
-
-						@Override
-						public void onFailure(Throwable ex) {
-							EntryClassUi.hideWaitModal();
-							FailureHandler.handle(ex);
-						}
-
-						@Override
-						public void onSuccess(GwtXSRFToken token) {
-							gwtNetworkService.updateDeviceFirewallPortForwards(token, updatedPortForwardConf, new AsyncCallback<Void>() {
-								@Override
-								public void onFailure(Throwable ex) {
-									FailureHandler.handle(ex);
-									EntryClassUi.hideWaitModal();
-								}
-
-								@Override
-								public void onSuccess(Void result) {
-									apply.setEnabled(false);
-									EntryClassUi.hideWaitModal();
-
-									setDirty(false);
-								}
-							});
-						}
-					});
-				}
-			}
-		});
-	}
-
-	private void initModal() {
-		initMACConfirmModal();
-
-		// handle buttons
-		cancel.setText(MSGS.cancelButton());
-		cancel.addClickHandler(new ClickHandler() {
-			@Override
-			public void onClick(ClickEvent event) {
-				portForwardingForm.hide();
-			}
-		});
-
-		submit.setText(MSGS.submitButton());
-		submit.addClickHandler(new ClickHandler() {
-
-			@Override
-			public void onClick(ClickEvent event) {
-				checkFieldsValues();
-
-				if (    groupInput.getValidationState().equals(ValidationState.ERROR)        ||
-						groupOutput.getValidationState().equals(ValidationState.ERROR)       ||
-						groupLan.getValidationState().equals(ValidationState.ERROR)          ||
-						groupInternal.getValidationState().equals(ValidationState.ERROR)     ||
-						groupExternal.getValidationState().equals(ValidationState.ERROR)     ||
-						groupPermittedNw.getValidationState().equals(ValidationState.ERROR)  ||
-						groupPermittedMac.getValidationState().equals(ValidationState.ERROR) ||
-						groupSource.getValidationState().equals(ValidationState.ERROR)){
-					return;
-				}
-
-
-				final GwtFirewallPortForwardEntry portForwardEntry = new GwtFirewallPortForwardEntry();
-				portForwardEntry.setInboundInterface(input.getText());
-				portForwardEntry.setOutboundInterface(output.getText());
-				portForwardEntry.setAddress(lan.getText());
-				portForwardEntry.setProtocol(protocol.getSelectedItemText());
-				if (internal.getText() != null && !"".equals(internal.getText().trim())) {
-					portForwardEntry.setInPort(Integer.parseInt(internal.getText()));
-				}
-				if (external.getText() != null && !"".equals(external.getText().trim())) {
-					portForwardEntry.setOutPort(Integer.parseInt(external.getText()));
-				}
-				portForwardEntry.setMasquerade(enable.getSelectedItemText());
-				if (permittedNw.getText() != null && !"".equals(permittedNw.getText().trim())) {
-					portForwardEntry.setPermittedNetwork(permittedNw.getText());
-				} else {
-					portForwardEntry.setPermittedNetwork("0.0.0.0/0");
-				}
-				if (permittedMac.getText() != null && !"".equals(permittedMac.getText().trim())) {
-					confirmFooter.clear();
-					confirmFooter.add(new Button(MSGS.okButton(), new ClickHandler() {
-						@Override
-						public void onClick(ClickEvent event) {
-							portForwardEntry.setPermittedMAC(permittedMac.getText());
-							confirm.hide();
-						}
-					}));
-					confirm.show();
-				}
-				if (source.getText() != null && !"".equals(source.getText().trim())) {
-					portForwardEntry.setSourcePortRange(source.getText());
-				} 
-
-				if (submit.getId().equals("new")) {
-					newPortForwardEntry= portForwardEntry;
-					editPortForwardEntry= null;
-				} else if (submit.getId().equals("edit")) {
-					editPortForwardEntry= portForwardEntry;
-					newPortForwardEntry= null;
-				}
-
-				setDirty(true);
-
-				portForwardingForm.hide();
-			}
-		});// end submit click handler
-	}
-
-	private void showModal(final GwtFirewallPortForwardEntry existingEntry) {
-		if (existingEntry == null) {
-			// new
-			portForwardingForm.setTitle(MSGS.firewallPortForwardFormInformation());
-		} else {
-			// edit existing entry
-			portForwardingForm.setTitle(MSGS.firewallPortForwardFormUpdate(String.valueOf(existingEntry.getInPort())));
-		}
-
-		setModalFieldsLabels();
-
-		setModalFieldsTooltips();
-
-		setModalFieldsValues(existingEntry);
-
-		setModalFieldsHandlers();
-
-
-		if (existingEntry == null) {
-			submit.setId("new");
-		} else {
-			submit.setId("edit");
-		}
-
-		portForwardingForm.show();
-	}// end initModal
-
-	private void initMACConfirmModal() {
-		confirm.setTitle(MSGS.firewallPortForwardFormNotification());
-		confirmBody.clear();
-		confirmBody.add(new Span(MSGS.firewallPortForwardFormNotificationMacFiltering()));
-		confirmFooter.clear();
-	}
-
-	private void setModalFieldsHandlers() {
-		//Set validations
-		input.addBlurHandler(new BlurHandler(){
-			@Override
-			public void onBlur(BlurEvent event) {
-				if(input.getText().trim().isEmpty() || !input.getText().trim().matches(FieldType.ALPHANUMERIC.getRegex())){
-					groupInput.setValidationState(ValidationState.ERROR);
-				}else{
-					groupInput.setValidationState(ValidationState.NONE);
-				}
-			}});
-		output.addBlurHandler(new BlurHandler(){
-			@Override
-			public void onBlur(BlurEvent event) {
-				if(output.getText().trim().isEmpty() || !output.getText().trim().matches(FieldType.ALPHANUMERIC.getRegex())){
-					groupOutput.setValidationState(ValidationState.ERROR);
-				}else{
-					groupOutput.setValidationState(ValidationState.NONE);
-				}
-			}});
-		lan.addBlurHandler(new BlurHandler(){
-			@Override
-			public void onBlur(BlurEvent event) {
-				if(lan.getText().trim().isEmpty() || !lan.getText().trim().matches(FieldType.IPv4_ADDRESS.getRegex())){
-					groupLan.setValidationState(ValidationState.ERROR);
-				}else{
-					groupLan.setValidationState(ValidationState.NONE);
-				}
-			}});
-		internal.addBlurHandler(new BlurHandler(){
-			@Override
-			public void onBlur(BlurEvent event) {
-				if(internal.getText().trim().isEmpty() || !internal.getText().trim().matches(FieldType.NUMERIC.getRegex())){
-					groupInternal.setValidationState(ValidationState.ERROR);
-				}else{
-					groupInternal.setValidationState(ValidationState.NONE);
-				}
-			}});
-		external.addBlurHandler(new BlurHandler(){
-			@Override
-			public void onBlur(BlurEvent event) {
-				if(external.getText().trim().isEmpty() || !external.getText().trim().matches(FieldType.NUMERIC.getRegex())){
-					groupExternal.setValidationState(ValidationState.ERROR);
-				}else{
-					groupExternal.setValidationState(ValidationState.NONE);
-				}
-			}});
-		permittedNw.addBlurHandler(new BlurHandler(){
-			@Override
-			public void onBlur(BlurEvent event) {
-				if(!permittedNw.getText().trim().isEmpty() && !permittedNw.getText().trim().matches(FieldType.NETWORK.getRegex())){
-					groupPermittedNw.setValidationState(ValidationState.ERROR);
-				}else{
-					groupPermittedNw.setValidationState(ValidationState.NONE);
-				}
-			}});
-		permittedMac.addBlurHandler(new BlurHandler(){
-			@Override
-			public void onBlur(BlurEvent event) {
-				if(!permittedMac.getText().trim().isEmpty() && !permittedMac.getText().trim().matches(FieldType.MAC_ADDRESS.getRegex())){
-					groupPermittedMac.setValidationState(ValidationState.ERROR);
-				}else{
-					groupPermittedMac.setValidationState(ValidationState.NONE);
-				}
-			}});
-		source.addBlurHandler(new BlurHandler(){
-			@Override
-			public void onBlur(BlurEvent event) {
-				if(!source.getText().trim().isEmpty() && !source.getText().trim().matches(FieldType.PORT_RANGE.getRegex())){
-					groupSource.setValidationState(ValidationState.ERROR);
-				}else{
-					groupSource.setValidationState(ValidationState.NONE);
-				}
-			}});
-	}
-
-	private void setModalFieldsValues(final GwtFirewallPortForwardEntry existingEntry) {
-		// set ListBoxes
-		protocol.clear();
-		for (GwtNetProtocol prot : GwtNetProtocol.values()) {
-			protocol.addItem(prot.name());
-		}
-		enable.clear();
-		for (GwtFirewallNatMasquerade masquerade : GwtFirewallNatMasquerade.values()) {
-			enable.addItem(masquerade.name());
-		}
-
-		// populate Existing Values
-		if (existingEntry != null) {
-			input.setText(existingEntry.getInboundInterface());
-			output.setText(existingEntry.getOutboundInterface());
-			lan.setText(existingEntry.getAddress());
-			external.setText(String.valueOf(existingEntry.getOutPort()));
-			internal.setText(String.valueOf(existingEntry.getInPort()));
-			permittedNw.setText(existingEntry.getPermittedNetwork());
-			permittedMac.setText(existingEntry.getPermittedMAC());
-			source.setText(existingEntry.getSourcePortRange());
-
-			for (int i = 0; i < protocol.getItemCount(); i++) {
-				if (existingEntry.getProtocol().equals(protocol.getItemText(i))) {
-					protocol.setSelectedIndex(i);
-					break;
-				}
-			}
-
-			for (int i = 0; i < enable.getItemCount(); i++) {
-				if (existingEntry.getMasquerade().equals(enable.getItemText(i))) {
-					enable.setSelectedIndex(i);
-					break;
-				}
-			}
-		} else {
-			input.reset();
-			output.reset();
-			lan.reset();
-			external.reset();
-			internal.reset();
-			permittedNw.reset();
-			permittedMac.reset();
-			source.reset();
-
-			protocol.setSelectedIndex(0);
-			enable.setSelectedIndex(0);
-		}
-	}
-
-	private void setModalFieldsTooltips() {
-		// set Tooltips
-		tooltipInput.setTitle(MSGS.firewallPortForwardFormInboundInterfaceToolTip());
-		tooltipOutput.setTitle(MSGS.firewallPortForwardFormOutboundInterfaceToolTip());
-		tooltipLan.setTitle(MSGS.firewallPortForwardFormLanAddressToolTip());
-		tooltipProtocol.setTitle(MSGS.firewallPortForwardFormProtocolToolTip());
-		tooltipInternal.setTitle(MSGS.firewallPortForwardFormExternalPortToolTip());
-		tooltipExternal.setTitle(MSGS.firewallPortForwardFormInternalPortToolTip());
-		tooltipEnable.setTitle(MSGS.firewallPortForwardFormMasqueradingToolTip());
-		tooltipPermittedNw.setTitle(MSGS.firewallPortForwardFormPermittedNetworkToolTip());
-		tooltipPermittedMac.setTitle(MSGS.firewallPortForwardFormPermittedMacAddressToolTip());
-		tooltipSource.setTitle(MSGS.firewallPortForwardFormSourcePortRangeToolTip());
-		tooltipInput.reconfigure();
-		tooltipOutput.reconfigure();
-		tooltipLan.reconfigure();
-		tooltipProtocol.reconfigure();
-		tooltipExternal.reconfigure();
-		tooltipInternal.reconfigure();
-		tooltipEnable.reconfigure();
-		tooltipPermittedNw.reconfigure();
-		tooltipPermittedMac.reconfigure();
-		tooltipSource.reconfigure();
-	}
-
-	private void setModalFieldsLabels() {
-		// setLabels
-		labelInput.setText(MSGS.firewallPortForwardFormInboundInterface() + "*");
-		labelOutput.setText(MSGS.firewallPortForwardFormOutboundInterface() + "*");
-		labelLan.setText(MSGS.firewallPortForwardFormAddress() + "*");
-		labelProtocol.setText(MSGS.firewallPortForwardFormProtocol());
-		labelExternal.setText(MSGS.firewallPortForwardFormOutPort());
-		labelInternal.setText(MSGS.firewallPortForwardFormInPort());
-		labelEnable.setText(MSGS.firewallNatFormMasquerade());
-		labelPermitttedNw.setText(MSGS.firewallPortForwardFormPermittedNetwork());
-		labelPermitttedMac.setText(MSGS.firewallPortForwardFormPermittedMac());
-		labelSource.setText(MSGS.firewallPortForwardFormSourcePortRange());
-	}
-
-	private boolean duplicateEntry(GwtFirewallPortForwardEntry portForwardEntry) {
-		boolean isDuplicateEntry = false;
-		List<GwtFirewallPortForwardEntry> entries = portForwardDataProvider.getList();
-		if (entries != null && portForwardEntry != null) {
-			for (GwtFirewallPortForwardEntry entry : entries) {
-				if (    entry.getInboundInterface().equals(portForwardEntry.getInboundInterface()) && 
-						entry.getOutboundInterface().equals(portForwardEntry.getOutboundInterface()) && 
-						entry.getAddress().equals(portForwardEntry.getAddress()) && 
-						entry.getProtocol().equals(portForwardEntry.getProtocol()) && 
-						entry.getOutPort() == portForwardEntry.getOutPort() && 
-						entry.getInPort() == portForwardEntry.getInPort()) {
-
-					String permittedNetwork = (entry.getPermittedNetwork() != null) ? entry.getPermittedNetwork() : "0.0.0.0/0";
-					String newPermittedNetwork = (portForwardEntry.getPermittedNetwork() != null) ? portForwardEntry.getPermittedNetwork() : "0.0.0.0/0";
-					String permittedMAC = (entry.getPermittedMAC() != null) ? entry.getPermittedMAC().toUpperCase() : "";
-					String newPermittedMAC = (portForwardEntry.getPermittedMAC() != null) ? portForwardEntry.getPermittedMAC().toUpperCase() : "";
-					String sourcePortRange = (entry.getSourcePortRange() != null) ? entry.getSourcePortRange() : "";
-					String newSourcePortRange = (portForwardEntry.getSourcePortRange() != null) ? portForwardEntry.getSourcePortRange() : "";
-
-					if (    permittedNetwork.equals(newPermittedNetwork) && 
-							permittedMAC.equals(newPermittedMAC)         && 
-							sourcePortRange.equals(newSourcePortRange)) {
-						isDuplicateEntry = true;
-						break;
-					}
-				}
-			}
-		}
-		return isDuplicateEntry;
-	}
-
-	private void checkFieldsValues() {
-		//set required fields in error state by default if empty
-		if(input.getText()==null || "".equals(input.getText().trim())){
-			groupInput.setValidationState(ValidationState.ERROR);
-		}
-		if(output.getText()==null || "".equals(output.getText().trim())){
-			groupOutput.setValidationState(ValidationState.ERROR);
-		}
-		if(lan.getText()==null || "".equals(lan.getText().trim())){
-			groupLan.setValidationState(ValidationState.ERROR);
-		}
-		if(internal.getText()==null || "".equals(internal.getText().trim())){
-			groupInternal.setValidationState(ValidationState.ERROR);
-		}
-		if(external.getText()==null || "".equals(external.getText().trim())){
-			groupExternal.setValidationState(ValidationState.ERROR);
-		}
-	}
-=======
     private static PortForwardingTabUiUiBinder uiBinder = GWT.create(PortForwardingTabUiUiBinder.class);
 
     interface PortForwardingTabUiUiBinder extends UiBinder<Widget, PortForwardingTabUi> {
@@ -1622,5 +868,4 @@
             this.groupExternal.setValidationState(ValidationState.ERROR);
         }
     }
->>>>>>> e3f74823
 }