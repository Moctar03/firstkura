#
# Copyright (c) 2011, 2016 Eurotech and/or its affiliates and others
#
#  All rights reserved. This program and the accompanying materials
#  are made available under the terms of the Eclipse Public License v1.0
#  which accompanies this distribution, and is available at
#  http://www.eclipse.org/legal/epl-v10.html
#
<<<<<<< HEAD
=======
# Contributors:
#   Eurotech
#   Red Hat Inc
>>>>>>> e3f74823
#

yesButton=Yes
noButton=No
okButton=OK
closeButton=Close
formRequiredParameter=Field is required
formNumericParameter=Numeric value required.
formWithErrorsOrIncomplete=The form has errors or incomplete fields. Please review.

system=System
device=Device
network=Network
firewall=Firewall

services=Services

info=Confirmation
information=Information
error=Error 
warning=Warning
noResults=No Results
waitMsg=Please Wait...
confirm=Confirm
loading=Loading...
applying=Applying...
waiting=Waiting...
rollingBack=Rolling back...
unknown=Unknown

apply=Apply
reset=Reset
delete=Delete
upload=Upload and Apply
download=Download
rollback=Rollback
refresh=Refresh

trueLabel=true
falseLabel=false
fileLabel=File
urlLabel=URL

uploadTab=Upload
downloadTab=Download

deviceNoDeviceSelected=No Device Selected
deviceNoComponents=No Components Available
deviceNoConfigSupported=The selected Device is not online or it does not support remote configuration.
deviceConfigError=There are invalid configuration values. 

deviceConfigConfirmation=Are you sure you want to apply the new configuration to service {0}?
deviceCloudConfigConfirmation=Are you sure you want to apply the new configuration to service {0}? During the configuration update, the device will disconnect and reconnect.
deviceConfigDirty=There are unsaved changes. Do you want to discard them and continue?
deviceConfigApplied=Service Configuration has been applied.
deviceConfigDeleted=Service Configuration has been deleted.
deleteWarning=Component Configuration will be deleted from the system. Continue?

commandPasswordNotCorrect=The specified password is not correct
commandServiceNotEnabled=The command service is not enabled!

copyright=Copyright \u00A9 2011-{0}

developmentMode=Warning: running in development mode


enable=Enable
disable=Disable
moveUp=Move Up
moveDown=Move Down

deviceIntro=Summary information about the current hardware and software configuration of this device.
deviceTabProfile=Profile
deviceTabBundles=Bundles
deviceTabBundleStart=Start
deviceTabBundleStop=Stop
deviceTabThreads=Threads
deviceTabSystemProperties=System Properties
deviceTabCommand=Command
deviceCommandExecute=Execute
deviceCommandPassword=Password
deviceCommandNoOutput=No Output

deviceBndId=ID
deviceBndName=Name
deviceBndState=State
deviceBndVersion=Version
deviceStopBundle=Are you sure you want to stop the bundle {0}? Stopping a bundle might have unexpected effects on the stability of the framework. If in doubt answer "No".

deviceThreadName=Name
deviceThreadInfo=Info

devicePropName=Name
devicePropValue=Value

packages=Packages
settings=Settings
cloudServices=Cloud Services
wires=Wire Graph

deviceInstallNewPackage=Install New Package
devicePackagesNone=No Packages Installed
deviceUninstallPackage=Are you sure you want to uninstall the package {0}? Uninstalling a package might have unexpected effects on the stability of the framework. If in doubt answer "No".

missingFileUpload=Specify a file to upload
fileUploadSuccess=File was successfully uploaded
fileUploadFailure=File upload failed

fileDownloadSuccess=File was successfully downloaded
fileDownloadFailure=File download failed

settingsIntro=Review and update the available system settings.
settingsAdminPassword=Admin Password
settingsChangeAdmin=Change Admin Password
settingsAdminPwdCurrent=Current Admin Password
settingsAdminPwdNew=New Admin Password
settingsAdminPwdConfirm=Confirm Admin Password
settingsApplied=Settings have been applied.
settingsError=An error occurred while applying the settings. {0}
settingsPasswoedNotMatchError=Current admin password does not match. 

settingsAddBundleCerts=Application Certificate
settingsAddBundleCertsDescription=Insert the certificate of the trusted application OSGi bundles. With default security policies, bundles not signed or not matching these certificates will not start.
settingsAddBundleCertLabel=Application Certificate

settingsSSLConfiguration=SSL Configuration
settingsSSLConfigurationDescription=The SslManagerService is responsible to manage the configuration of the SSL connections.
settingsSSLConfigurationProtocol=Default protocol
settingsSSLConfigurationProtocolDescr=The protocol to use to initialize the SSLContext. If not specified, TLSv1 will be used.
settingsSSLConfigurationHostnameVerification=Hostname verification
settingsSSLConfigurationHostnameVerificationDescr=Enable or disable hostname verification.
settingsSSLConfigurationKeystorePath=Keystore path
settingsSSLConfigurationKeystorePathDescr=Location of the Java keystore file containing the collection of CA certificates trusted by this application process (trust store). Key store type is expected to be JKS. If not specified or the specified file does not exist, the default Java VM trust store will be used.
settingsSSLConfigurationKeystorePassword=Keystore password
settingsSSLConfigurationKeystorePasswordDescr=Keystore access password.
settingsSSLConfigurationCipherSuites=Cipher suites
settingsSSLConfigurationCipherSuitesDescr=Comma-separated list of allosed ciphers. If not specifed, all Java VM ciphers will be allowed.

settingsAddCertificates=Server SSL Certificate
settingsAddCertDescription1=Insert the SSL certificate of the trusted remote server/broker.
settingsAddCertDescription2=Depending on your server configuration, you may need to insert a single SSL certificate, a complete certificate chain, or the certificate of a Certification Authority (CA) in PEM format.
settingsAddCertLabel=Server Certificate

settingsAddMAuthCertificates=Device SSL Certificate
settingsMAuthDescription1=If your remote server/broker requires SSL Mutual Authentication, insert the device pair of private and public keys.
settingsMAuthDescription2=The private key should be in PKCS8 format. The public certificate should be in PEM format.
settingsStorageAliasLabel=Storage Alias
settingsPrivateCertLabel=Private Key
settingsPublicCertLabel=Certificate


settingsSecurityOptions=Security Policies
settingsSecurityDescription=Configure security related options. Use with caution!
settingsSecurityReloadPolicy=Reload fingerprint
settingsSecurityReloadPolicyTitle=Security Policy:
settingsSecurityReloadPolicyDescription=Allows to change the security policy file. Must reboot to restore system security after change.

settingsReloadStartupFingerprint=Reload fingerprint
settingsReloadStartupFingerprintTitle=Startup command line:
settingsReloadStartupFingerprintDescription=Allows to change the startup command line. Must reboot to restore system security after change.




settingsSnapshots=Snapshots
deviceSnapshotId=Snapshot Id
deviceSnapshotCreatedOn=Created On
deviceSnapshotsNone=No Snapshots Available
deviceSnapshotRollbackConfirm=Are you sure you want to rollback to a previous configuration? During the rollback operation, the device will disconnect and reconnect. If a timeout is encountered during the reload of the device configuration, please refresh it manually. 

netIntro=Select a Network Interface and configure it. DHCP Server and NAT can be configured only for interfaces enabled for LAN usage. When applying your changes, your connection to the gateway may be lost depending on your network configuration changes.  
netInterfaceName=Interface Name
netTableNoInterfaces=No Network Interfaces
netHelpTitle=Help Text
netHelpDefaultHint=Mouse over enabled items on the left to see help text.
netIPv4=TCP/IP
netIPv4Status=Status
netIPv4Configure=Configure
netIPv4Address=IP Address
netIPv4SubnetMask=Subnet Mask
netIPv4Gateway=Gateway
netIPv4DNSServers=DNS Servers
netIPv4SearchDomains=Search Domains
netIPv4InvalidAddress=Invalid IPv4 Address
netIPv4RenewDHCPLease=Renew DHCP Lease
netIPv4ToolTipStatus=<b>Disabled</b><br>The interface is disabled.<br><br><b>Enabled for LAN</b><br>Interface is used to create a local network. Use this for creating an access point that other devices can connect to.<br><br><b>Enabled for WAN</b><br>Interface is enabled for use as a gateway to an external network. Use this to connect to a router, wireless access point, or cellular network.
netIPv4ModemToolTipStatus=<b>Disabled</b><br>The interface is disabled.<br><br><b>Enabled for WAN</b><br>Interface is enabled for use as a gateway to an external network. Use this to connect to a router, wireless access point, or cellular network.
netIPv4ToolTipStatusDisabled=Interface is disabled
netIPv4ToolTipStatusEnabledLAN=Interface is used to create a local network.  Use this for creating an access point that other devices can connect to.
netIPv4ToolTipStatusEnabledWAN=Interface is enabled for use as a gateway to an external network. Use this to connect to a router, wireless access point, or cellular network.
netIPv4ToolTipConfigure=<b>Using DHCP</b><br>Select &#39;Using DHCP&#39; to obtain an IP address from a network DHCP server.<br><br><b>Manually</b><br>Select &#39;Manually&#39; to enter a static IP address.
netIPv4ToolTipAddress=For static configuration, enter an IP address to assign to the device.
netIPv4ToolTipSubnetMask=For static configuration, enter a subnet mask to assign to the device.
netIPv4ToolTipGateway=For static configuration, enter a default gateway for the device.
netIPv4ToolTipRenew=For DHCP configuration, clicking this button will release the current IP address and acquire a new lease from the server.
netIPv4ToolTipDns=List of DNS servers. New servers can be added by entering an address and clicking apply. To remove a server, delete the address from the list and click apply.<br/><br/>When configured for DHCP, manually entered DNS entries will replace the ones provided by the DHCP server.  Removing them will restore the DHCP entries.

firewallIntro=Enable ports to be opened and port forwarding
firewallOpenPorts=Open Ports
firewallPortForwarding=Port Forwarding

firewallOpenPort=Port or Port Range
firewallOpenPortProtocol=Protocol
firewallOpenPortPermittedNetwork=Permitted Network
firewallOpenPortPermittedNetworkMask=Permitted Network Prefix
firewallOpenPortPermittedInterfaceName=Permitted Interface Name
firewallOpenPortUnpermittedInterfaceName=Unpermitted Interface Name
firewallOpenPortPermittedMac=Permitted MAC Address
firewallOpenPortSourcePortRange=Source Port Range
firewallOpenPortTableNoPorts=No Ports Open
firewallOpenPortDeleteConfirmation=Are you sure you want to delete the Open Port entry for {0}?
firewallOpenPortDeleteConfirmation22=Port 22 is used for ssh (remote shell) access. Improper configuration could lead to not being able to access the device remotely. Are you sure you want to delete the Open Port entry for {0}?
firewallOpenPortDeleteConfirmation80=Port 80 is used for http (remote web configuration) access. Improper configuration could lead to not being able to access the device remotely. Are you sure you want to delete the Open Port entry for {0}?

firewallOpenPortsCaution=Be Careful!
firewallOpenPorts22=Port 22 is used for ssh (remote shell) access. Use caution when modifying this rule. Improper configuration could lead to not being able to access the device remotely.
firewallOpenPorts80=Port 80 is used for http (remote web configuration) access. Use caution when modifying this rule. Improper configuration could lead to not being able to access the device remotely.

firewallOpenPortFormNew=New Open Port Entry
firewallOpenPortFormUpdate=Update Open Port Entry: {0}
firewallOpenPortFormInformation=Open Port Entry Information
firewallOpenPortFormPort=Port or Port Range
firewallOpenPortFormProtocol=Protocol
firewallOpenPortFormPermittedNetwork=Permitted Network
firewallOpenPortFormPermittedInterfaceName=Permitted Interface Name
firewallOpenPortFormUnpermittedInterfaceName=Unpermitted Interface Name
firewallOpenPortFormPermittedMac=Permitted MAC Address
firewallOpenPortFormSourcePortRange=Source Port Range
firewallOpenPortFormError=Error
firewallOpenPortFormDuplicate=Duplicate Entry - Not adding to the list of Open Ports

firewallOpenPortFormPortToolTip=Specify port or range of ports (i.e. 3040:3050) to be opened for inbound connections
firewallOpenPortFormProtocolToolTip=Specify the protocol of the rule to check.
firewallOpenPortFormPermittedNetworkToolTip=Specify permitted network (i.e. 192.168.1.0/24) to which the rule will be applied. Default value is 0.0.0.0/0
firewallOpenPortFormPermittedInterfaceToolTip=Specify an interface to which the rule will be applied. An entry in this field will disable the unpermitted interface field.
firewallOpenPortFormUnpermittedInterfaceToolTip=Specify an interface to which the rule will be blocked. All other interface will allow this rule. An entry in this field will disable the permitted interface field. 
firewallOpenPortFormPermittedMacAddress=Specify permitted MAC address to which the rule will be applied
firewallOpenPortFormSourcePortRangeToolTip=Specify a range of source ports (i.e. 10100:20200) permitted

firewallPortForwardInboundInterface=Input Interface
firewallPortForwardOutboundInterface=Output Interface
firewallPortForwardAddress=LAN Address
firewallPortForwardProtocol=Protocol
firewallPortForwardInPort=External Port
firewallPortForwardOutPort=Internal Port
firewallPortForwardMasquerade=Masquerade?
firewallPortForwardPermittedNetwork=Permitted Network
firewallPortForwardPermittedNetworkMask=Permitted Network Prefix
firewallPortForwardPermittedMac=Permitted MAC Address
firewallPortForwardSourcePortRange=Source Port Range
firewallPortForwardTableNoPorts=No Ports Forwarded
firewallPortForwardDeleteConfirmation=Are you sure you want to delete the Port Forward entry for {0}?

firewallPortForwardFormNew=New Port Forward Entry
firewallPortForwardFormUpdate=Update Port Forward Entry: {0}
firewallPortForwardFormInformation=Port Forward Entry Information
firewallPortForwardFormInboundInterface=Input Interface
firewallPortForwardFormOutboundInterface=Output Interface
firewallPortForwardFormAddress=LAN Address
firewallPortForwardFormProtocol=Protocol
firewallPortForwardFormInPort=External Port
firewallPortForwardFormOutPort=Internal Port
firewallPortForwardFormMasquerade=Enable Masquerading
firewallPortForwardFormPermittedNetwork=Permitted Network
firewallPortForwardFormPermittedMac=Permitted MAC Address
firewallPortForwardFormSourcePortRange=Source Port Range
firewallPortForwardFormError=Error
firewallPortForwardFormDuplicate=Duplicate Entry - Not adding to the list of Forwarded Ports
firewallPortForwardFormNotification=Notification!
firewallPortForwardFormNotificationMacFiltering=Please verify that MAC Address filtering is enabled on your platform.

firewallPortForwardFormInboundInterfaceToolTip=Specify an interface via which a packet is going to be received.
firewallPortForwardFormOutboundInterfaceToolTip=Specify an interface via which a packet is going to be forwarded to its destination.
firewallPortForwardFormLanAddressToolTip=Specify IP address of destination host.
firewallPortForwardFormProtocolToolTip=Specify the protocol of the rule to check.
firewallPortForwardFormExternalPortToolTip=Specify external destination port (a port on a gateway unit).
firewallPortForwardFormInternalPortToolTip=Specify internal destination port (a port on a destination host).
firewallPortForwardFormPermittedNetworkToolTip=Specify source network or host name (dotted decimal with /mask). Will be set to 0.0.0.0/0 if left empty.
firewallPortForwardFormPermittedMacAddressToolTip=Specify MAC address of a source host permitted.
firewallPortForwardFormSourcePortRangeToolTip=Specify a range of source ports (i.e. 10100:20200) permitted.
firewallPortForwardFormMasqueradingToolTip=If set to 'yes', all forwarded packets will appear to come from the masquerading host. Needed if destination host does not have a default route pointing back at the gateway.

firewallNat=IP Forwarding/Masquerading
firewallNatInInterface=Input Interface
firewallNatOutInterface=Output Interface
firewallNatProtocol=Protocol
firewallNatSourceNetwork=Source Network/Host
firewallNatDestinationNetwork=Destination Network/Host
firewallNatMasquerade=Masquerade?
firewallNatDeleteConfirmation=Are you sure you want to delete IP Forwarding/Masquerading entry for {0}?

firewallNatFormNew=New IP Forwarding/Masquerading Entry
firewallNatFormUpdate=Update IP Forwarding/Masquerading Entry: {0}
firewallNatFormInformation=IP Forwarding/Masquerading Entry Information
firewallNatFormError=Error
firewallNatFormDuplicate=Duplicate Entry - Not adding to the list of IP Forwarding/Masquerading
firewallNatFormInInterfaceName=Input Interface Name
firewallNatFormOutInterfaceName=Output Interface Name
firewallNatFormProtocol=Protocol
firewallNatFormSourceNetwork=Source Network/Host
firewallNatFormDestinationNetwork=Destination Network/Host
firewallNatFormMasquerade=Enable Masquerading
firewallNatFormInputInterfaceToolTip=Specify an interface via which a packet is going to be received.
firewallNatFormOutputInterfaceToolTip=Specify an interface via which a packet is going to be sent.
firewallNatFormProtocolToolTip=Specify the protocol of the rule to check.
firewallNatFormSourceNetworkToolTip=Specify source network or host name (dotted decimal with /mask). Will be set to 0.0.0.0/0 if left empty.
firewallNatFormDestinationNetworkToolTip=Specify destination network or host name (dotted decimal with /mask).  Will be set to 0.0.0.0/0 if left empty.
firewallNatFormMasqueradingToolTip=Select 'yes' if you want to use IP Masquerading (1:Many NAT).

firewallApply=Apply
submitButton=Submit
cancelButton=Cancel
uploadButton=Upload
refreshButton=Refresh
packageAddButton=Install/Upgrade
packageDeleteButton=Uninstall

netHwHardware=Hardware
netHwState=State
netHwStateUp=Up
netHwStatDown=Down
netHwName=Name
netHwType=Type
netHwAddress=Hardware Address
netHwSerial=Serial #
netHwDriver=Driver
netHwVersion=Version
netHwFirmware=Firmware
netHwMTU=MTU
netHwUSBDevice=USB Device
netHwSignalStrength=Received Signal Strength (dBm)

netStatusWarning=There is another interface configured as WAN. That interface should bet set to LAN before changing the selected interface to WAN. Multiple WAN interfaces is not recommended.
netRouter=DHCP & NAT
netRouterMode=Router Mode
netRouterDhcpBeginningAddress=DHCP Beginning Address
netRouterDhcpEndingAddress=DHCP Ending Address
netRouterDhcpSubnetMask=DHCP Subnet Mask
netRouterDhcpDefaultLease=DHCP Default Lease Time (s)
netRouterDhcpMaxLease=DHCP Max Lease Time (s)
netRouterPassDns=Pass DNS Servers through DHCP
netRouterConfiguredForDhcpError=Invalid selection when TCP/IP is configured for DHCP
netRouterToolTipMode=Select if interface provides DHCP addresses, network address translation, or both.
netRouterToolTipDhcpBeginAddr=For DHCP, enter the first available client address.
netRouterToolTipDhcpEndAddr=For DHCP, enter the last available client address.
netRouterToolTipDhcpSubnet=For DHCP, enter the network mask.
netRouterToolTipDhcpDefaultLeaseTime=For DHCP, enter the default time that a client will retain a provided IP address (ex: 7200).
netRouterToolTipDhcpMaxLeaseTime=For DHCP, enter the maximum time that a client will retain a provided IP address (ex: 9600).
netRouterToolTipPassDns=Select whether the interface will provide DNS server information.

netWifiWireless=Wireless
netWifiWirelessMode=Wireless Mode
netWifiNetworkName=Network Name
netWifiAllowDiscovery=Allow this network to be discovered
netWifiRadioMode=Radio Mode
netWifiChannel=Channel
netWifiWirelessSecurity=Wireless Security
netWifiWirelessPassword=Wireless Password
netWifiWirelessVerifyPassword=Verify Password
netWifiWirelessInvalidWPAPassword=Password must be 8-63 characters
netWifiWirelessInvalidWEPPassword=Password must be 5, 13, or 16 ASCII characters, or 10, 26, or 32 HEX characters
netWifiWirelessPasswordDoesNotMatch=Passwords do not match
netWifiWirelessEnabledForWANError=Invalid selection when TCP/IP is Enabled for WAN
netWifiWirelessWpaAcceptedProtocols=Accepted Protocols
netWifiWirelessPairwiseCiphers=Pairwise Ciphers
netWifiWirelessGroupCiphers= Group Ciphers
netWifiWirelessBgscanModule=Bgscan Module
netWifiWirelessBgscanSignalStrengthThreshold=Bgscan Signal Strength Threshold (dBm)
netWifiWirelessBgscanShortInterval=Bgscan Short Interval (secs)
netWifiWirelessBgscanLongInterval=Bgscan Long Interval (secs)
netWifiWirelessPingAccessPoint=Ping Access Point & renew DHCP lease if not reachable
netWifiWirelessIgnoreSSID=Ignore Broadcast SSID
netWifiToolTipWirelessMode=<b>Station Mode</b><br>Connect to a wireless access point. Input the access point''s SSID as the Network Name, select the Wireless Security it is configured with, and enter a password if needed.<br><br><b>Access Point</b><br>Create a wireless access point. Specify a Network Name for the access point, then select a Wireless Security type and enter a password as needed. Select other options as appropriate.
netWifiToolTipWirelessModeDisabled=The wireless interface is not used
netWifiToolTipWirelessModeStation=Connect to a wireless access point.  Input the access point''s SSID as the Network Name, select the Wireless Security it is configured with, and enter a password if needed.
netWifiToolTipWirelessModeAccessPoint=Create a wireless access point.  Specify a Network Name for the access point, then select a Wireless Security type and enter a password as needed.  Select other options as appropriate.
netWifiToolTipWirelessModeAdhoc=Configure the wireless interface in adhoc mode.  This allows two wireless devices to communicate without a central access point.
netWifiToolTipNetworkName=In <i>Access Point</i> mode, enter the SSID that will identify this wireless network.<br><br>In <i>Station</i> mode, enter the SSID of the wireless network or click the button to select wireless network in range. The button may be disabled for some systems. 
netWifiToolTipRadioMode=In <i>Access Point</i> mode, select the appropriate speed rating for this device.<br><br>* 802.11b - 11 Mbps, 150 feet<br>* 802.11g - 54 MBps, 50 feet<br>* 802.11n - 300 MBps, 175 feet<br><br>Note that real-world speeds are more modest. Likewise, range varies depending on configuration and placement.
netWifiToolTipSecurity=Select the appropriate security protocol for this wireless network.<br>WPA2 is the most secure encryption method available for wireless networks - we recommend using WPA2 with the CCMP cipher whenever possible. WPA2 with CCMP is the only option permitted for high throughput 802.11n transmissions.<br>If you need to accommodate legacy devices with an SSID, enable WPA encryption with the TKIP cipher. 
netWifiToolTipPassword=Enter password for wireless network.<br><br>* In <i>Access Point</i> mode, provide password verification in the field below.<br><br>* In <i>Station mode</i>, press the button below to verify password.
netWifiToolTipVerifyPassword=In <i>Access Point</i> mode, retype wireless password to verify it. If entries don''t match, the field will be marked invalid with the <i>Passwords do not match</i> error message.
netWifiToolTipChannels=Select the desired channel frequencies over which the device should communicate.
netWifiToolTipPairwiseCiphers=Select the appropriate pairwise cipher (i.e. encryption used for unicast traffic) for this wireless network.<br><br>* CCMP provides Advanced Encryption Standard (AES) data encryption for WPA and WPA2. A radio using WPA/WPA2 with CCMP encrypts traffic for only WPA CCMP clients but not for TKIP clients. The radio disassociates from TKIP clients unless you selected both CCMP and TKIP.<br><br>* TKIP uses the RC4 encryption algorithm. A radio using WPA/WPA2 with TKIP encrypts traffic for only WPA TKIP clients but not for CCMP clients. The radio disassociates from CCMP clients unless you selected both CCMP and TKIP.
netWifiToolTipGroupCiphers=Select the appropriate group cipher for this wireless network.<br><br>* CCMP provides Advanced Encryption Standard (AES) data encryption for WPA and WPA2. A radio using WPA/WPA2 with CCMP encrypts traffic for only WPA CCMP clients but not for TKIP clients. The radio disassociates from TKIP clients unless you selected both CCMP and TKIP.<br><br>* TKIP uses the RC4 encryption algorithm. A radio using WPA/WPA2 with TKIP encrypts traffic for only WPA TKIP clients but not for CCMP clients. The radio disassociates from CCMP clients unless you selected both CCMP and TKIP.
netWifiToolTipBgScan=Choose between simple background scan or learn. Learn bgscan will attempt to avoid channels not in use on the wireless network.
netWifiToolTipBgScanStrength=Use the slider to set the bgscan threshold signal strength.
netWifiToolTipBgScanShortInterval=Specify the minimum bgscan interval in seconds (ex: 30).
netWifiToolTipBgScanLongInterval=Specify the maximum bgsan interval in seconds (ex: 300).
netWifiToolTipPingAccessPoint=Ping Access Point to determine if it is reachable.
netWifiToolTipIgnoreSSID=If set to 'true':<br>* In <i>Access Point</i> mode - sends empty SSID in beacons and ignore probe request frames that do not specify full SSID.<br>* In <i>Station</i> mode - does not scan for SSID. 
netWifiAlertNoChannels=No Available Channels.
netWifiAlertScanning=Scanning...
netWifiAlertNoSSID=No Networks found
netWifiAlertScanFail=The scan operation failed. Please retry.
netWifiPasswordVerificationStatus=Password Verification Status
netWifiPasswordVerificationSuccess=Password verification successful.
netWifiPasswordVerificationFailed=Failed to associate with the access point.\nPassword verification has failed.

netModemCellular=Cellular
netModemGps=GPS
netModemModel=Model
netModemNetworkTechnology=Network Technology
netModemConnectionType=Connection Type
netModemInterfaceNum=Interface #
netModemInvalidInterfaceNum="Interface Number" must be set to either 0 or positive integer.
netModemIdentifier=Modem Identifier
netModemDialString=Dial String
netModemAPN=APN
netModemAuthType=Auth Type
netModemUsername=Username
netModemPassword=Password
netModemResetTimeout=Modem Reset Timeout
netModemInvalidResetTimeout="Modem Reset Timeout" must be set to 0 (to disable) or must be greater than 1 minute.  
netModemPersist=Reopen connection on termination
netModemMaxFail=Connection Attempts
netModemInvalidMaxFail="Connection Attempts" must be a positive integer.
netModemIdle=Disconnect if Idle
netModemInvalidIdle="Disconnect if Idle" must be set to either 0 or positive integer.
netModemActiveFilter=Active Filter
netModemLcpEchoInterval=LCP Echo Interval
netModemInvalidLcpEchoInterval="LCP Echo Interval" must be set to either 0 or positive integer.
netModemLcpEchoFailure=LCP Echo Failure
netModemInvalidLcpEchoFailure="LCP Echo Failure" must be set to either 0 or positive integer.
netModemEnableGps=Enable GPS
netModemToolTipNetworkTopology=Select the appropriate network topology.
netModemToolTipModemIndentifier=Enter a unique name for the modem.
netModemToolTipModemInterfaceNumber=Enter a unique number for the modem interface. For example: <br><br>An Interface # of 0 would name the modem interface ppp0<br><br>An Interface # of 1 would name the modem interface ppp1
netModemToolTipDialString=Instructions for how the modem should attempt to connect.<br><br>A typical dial string for the detected modem is: <b>{0}</b>
netModemToolTipDialStringDefault=Instructions for how the modem should attempt to connect.<br><br>Typical dial strings are:<br>* HSDPA Modems => <b>atd*99***1#</b><br>* EVDO Modems => <b>atd#777</b>
netModemToolTipApn=Modem access point name.
netModemToolTipAuthentication=Select modem authentication type.
netModemToolTipUsername=Enter user name.
netModemToolTipPassword=Enter password.
netModemToolTipResetTimeout=Specify modem reset timeout (in minutes).<br><br>If set to a non-zero value, the modem will be reset after n consecutive minutes of unsuccessful PPP connection attempts.<br><br>If set to 0, modem will keep trying to establish PPP connection w/o resetting.<br><br>The default value is 5 minutes. 
netModemToolTipPersist=Sets the <i>persist</i> option of the PPP daemon that specifies if PPP daemon should exit after connection is terminated.<br><br>The <i>maxfail</i> option still has an effect on persistent connections.
netModemToolTipMaxFail=Sets the <i>maxfail</i> option of the PPP daemon that limits number of consecutive failed PPP connection attempts.<br><br>The default value is 5 connection attempts.<br><br>A value of 0 means no limit.<br><br>The PPP daemon will terminate after specified number of failed PPP connection attempts and later restarted by the ModemMonitor thread. 
netModemToolTipIdle=Sets the <i>idle</i> option of the PPP daemon which makes it terminate PPP connection if the link is idle for a specified number of seconds.The default value is 95 seconds.<br><br>To disable this option, set it to 0.
netModemToolTipActiveFilter=Sets the <i>active-filter</i> option of the PPP daemon. It specifies a packet filter (filter-expression) to be applied to data packets to determine which packets are to be regarded as link activity, and therefore reset the idle timer.<br><br>The <i>filter-expression</i> syntax is as described for tcpdump(1), except that qualifiers which are inappropriate for a PPP link, such as ether and arp, are not permitted.<br><br>The default value is: <b>inbound</b><br><br>To disable the <i>active-filter</i> option of the PPP daemon, leave it blank. 
netModemToolTipLcpEchoInterval=Sets the <i>lcp-echo-interval</i> option of the PPP daemon.<br><br>If set to a positive number, modem will send an LCP echo-request to the peer every specified number of seconds.<br><br>To disable this option, set it to 0.<br><br>This option can be used with the 'LCP Echo Failure' option to detect that the peer is no longer connected. 
netModemToolTipLcpEchoFailure=Sets the <i>lcp-echo-failure</i> option of the PPP daemon<br><br>If set to a positive number, modem will presume the peer to be dead if specified number of LCP echo-requests are sent without receiving a valid LCP echo-reply.<br><br>To disable this option, set it to 0.
netModemToolTipEnableGps=Enable GPS from modem.<br><br>If enabled:<br>* One modem port will be dedicated to NMEA data stream.<br>* It will not be possible to send AT commands to this port.<br>* Position Service needs to be enabled as well.<br>* Serial settings of Position Service should not be changed; it will be redirected to the modem GPS port automatically.

netApply=Apply
netRevert=Revert

addButton=Add
removeButton=Remove
newButton=New
editButton=Edit
deleteButton=Delete
connectButton=Connect
disconnectButton=Disconnect
connectionStatusConnected=Cloud Connection Established
connectionStatusDisconnected=Disconnected from Cloud Platform
connected=Connected
disconnected=Disconnected
connectionCloudFactoryLabel=Cloud Factory PID
connectionCloudServiceLabel=Cloud Service PID
noConnectionsAvailable=No Cloud Connections Available
cloudServiceDeleteConfirmation=Are you sure you want to delete the selected Cloud Connection?
exampleGiven=e.g.

<<<<<<< HEAD
channelTableTitle=Channels Table ({0})
=======
unregistered=Not registered
>>>>>>> e3f74823

today=Today {0}
yesterday=Yesterday {0}
tomorrow=Tomorrow {0}<|MERGE_RESOLUTION|>--- conflicted
+++ resolved
@@ -6,12 +6,6 @@
 #  which accompanies this distribution, and is available at
 #  http://www.eclipse.org/legal/epl-v10.html
 #
-<<<<<<< HEAD
-=======
-# Contributors:
-#   Eurotech
-#   Red Hat Inc
->>>>>>> e3f74823
 #
 
 yesButton=Yes
@@ -475,11 +469,8 @@
 cloudServiceDeleteConfirmation=Are you sure you want to delete the selected Cloud Connection?
 exampleGiven=e.g.
 
-<<<<<<< HEAD
 channelTableTitle=Channels Table ({0})
-=======
 unregistered=Not registered
->>>>>>> e3f74823
 
 today=Today {0}
 yesterday=Yesterday {0}
