/*******************************************************************************
 * Copyright (c) 2011, 2016 Eurotech and/or its affiliates
 *
 * All rights reserved. This program and the accompanying materials
 * are made available under the terms of the Eclipse Public License v1.0
 * which accompanies this distribution, and is available at
 * http://www.eclipse.org/legal/epl-v10.html
 *
 * Contributors:
 *     Eurotech
 *******************************************************************************/
package org.eclipse.kura.core.configuration;

import org.eclipse.kura.configuration.ConfigurableComponent;
import org.eclipse.kura.configuration.ConfigurationService;
import org.eclipse.kura.configuration.SelfConfiguringComponent;
import org.osgi.framework.BundleContext;
import org.osgi.framework.Constants;
import org.osgi.framework.InvalidSyntaxException;
import org.osgi.framework.ServiceReference;
import org.osgi.service.cm.ConfigurationAdmin;
import org.osgi.util.tracker.ServiceTracker;
import org.slf4j.Logger;
import org.slf4j.LoggerFactory;

/**
 * ServiceTracker to track all the ConfigurabaleComponents.
 * When the ConfigurableComponet is found it is then registered to the ConfigurationService.
 */

@SuppressWarnings("rawtypes")
<<<<<<< HEAD
public class ConfigurableComponentTracker extends ServiceTracker
{
	private static final Logger s_logger = LoggerFactory.getLogger(ConfigurableComponentTracker.class);

	private ConfigurationServiceImpl m_confService;	

	@SuppressWarnings("unchecked")
	public ConfigurableComponentTracker(BundleContext context,
									    ConfigurationServiceImpl confService) 
		throws InvalidSyntaxException 
	{
		//super(context, (String) null, null); // Wrong: throws an exception
		//super(context, "", null); // Wrong: does not track anything
		//super(context, "org.eclipse.kura..example.publisher.ExamplePublisher", null); // tracks the specified class but of course we cannot use this
		//super(context, (ServiceReference) null, null); // Wrong: throws an exception
		//super(context, SelfConfiguringComponent.class, null); // Wrong: does not track anything
		//super(context, context.createFilter("(" + Constants.OBJECTCLASS + "="+SelfConfiguringComponent.class.getName()+")"), null); // No
		//super(context, context.createFilter("(" + Constants.SERVICE_EXPORTED_INTERFACES + "="+SelfConfiguringComponent.class.getName()+")"), null); // Track nothing. Export the interface?

		// TODO: find a better filter
		super(context, context.createFilter("(" + Constants.OBJECTCLASS + "=*)"), null); // This works but we track everything
		
		m_confService = confService;
	}


	// ----------------------------------------------------------------
	//
	//   Override APIs
	//
	// ----------------------------------------------------------------

	@SuppressWarnings({ "unchecked" })
	@Override
	public void open(boolean trackAllServices)
	{
		s_logger.info("Opening ServiceTracker");
		super.open(trackAllServices);
		try {
			s_logger.info("Getting ServiceReferences");
			ServiceReference[] refs = context.getServiceReferences((String) null, null);
			if (refs != null) {
				for (ServiceReference ref : refs) {
					String servicePid = (String)ref.getProperty(Constants.SERVICE_PID);
					String pid = (String)ref.getProperty(ConfigurationService.KURA_SERVICE_PID);
					String factoryPid = (String) ref.getProperty(ConfigurationAdmin.SERVICE_FACTORYPID);
					
					if (servicePid != null) {
						Object obj = context.getService(ref);
						try {
							if (obj == null) {
								s_logger.info("Could not find service for: {}", ref);
							} else if (obj instanceof ConfigurableComponent) {
								s_logger.info("Adding ConfigurableComponent with pid {}, service pid {} and factory pid "+factoryPid, pid, servicePid);
								m_confService.registerComponentConfiguration(pid, servicePid, factoryPid);
							} else if (obj instanceof SelfConfiguringComponent) {
								s_logger.info("Adding SelfConfiguringComponent with pid {} and service pid {}", pid, servicePid);
								m_confService.registerSelfConfiguringComponent(servicePid);
							}
						}
						finally {
							context.ungetService(ref);
						}
					}
				}
			}
		}
		catch (InvalidSyntaxException ise) {
			s_logger.error("Error in addingBundle", ise);
		}
	}

	
	@SuppressWarnings({ "unchecked" })
	@Override 
	public Object addingService(ServiceReference ref)
	{
		Object service = super.addingService(ref);
		
		String servicePid = (String)ref.getProperty(Constants.SERVICE_PID);
		String pid = (String)ref.getProperty(ConfigurationService.KURA_SERVICE_PID);
		String factoryPid = (String) ref.getProperty(ConfigurationAdmin.SERVICE_FACTORYPID);
		
		if (servicePid != null) {
			if (service instanceof ConfigurableComponent) {
				s_logger.info("Adding ConfigurableComponent with pid {}, service pid {} and factory pid "+factoryPid, pid, servicePid);
				m_confService.registerComponentConfiguration(pid, servicePid, factoryPid);
			} else if (service instanceof SelfConfiguringComponent) {
				s_logger.info("Adding SelfConfiguringComponent with pid {} and service pid {}", pid, servicePid);
				m_confService.registerSelfConfiguringComponent(servicePid);
			}
		}

		return service;
	}

	
	@SuppressWarnings({ "unchecked" })
	@Override
	public void removedService(ServiceReference reference, Object service) 
	{
		super.removedService(reference, service);

		String servicePid = (String) reference.getProperty(Constants.SERVICE_PID);
		String pid = (String)reference.getProperty(ConfigurationService.KURA_SERVICE_PID);
		
		if (service instanceof ConfigurableComponent) {
			s_logger.info("Removed ConfigurableComponent with pid {} and service pid {}", pid, servicePid);
			m_confService.unregisterComponentConfiguration(pid);
		} else if (service instanceof SelfConfiguringComponent) {
			s_logger.info("Removed SelfConfiguringComponent with pid {} and service pid {}", pid, servicePid);
			m_confService.unregisterComponentConfiguration(servicePid);
		}
	}
=======
public class ConfigurableComponentTracker extends ServiceTracker {

    private static final Logger s_logger = LoggerFactory.getLogger(ConfigurableComponentTracker.class);

    private final ConfigurationServiceImpl m_confService;

    @SuppressWarnings("unchecked")
    public ConfigurableComponentTracker(BundleContext context, ConfigurationServiceImpl confService)
            throws InvalidSyntaxException {
        // super(context, (String) null, null); // Wrong: throws an exception
        // super(context, "", null); // Wrong: does not track anything
        // super(context, "org.eclipse.kura..example.publisher.ExamplePublisher", null); // tracks the specified class
        // but of course we cannot use this
        // super(context, (ServiceReference) null, null); // Wrong: throws an exception
        // super(context, SelfConfiguringComponent.class, null); // Wrong: does not track anything
        // super(context, context.createFilter("(" + Constants.OBJECTCLASS +
        // "="+SelfConfiguringComponent.class.getName()+")"), null); // No
        // super(context, context.createFilter("(" + Constants.SERVICE_EXPORTED_INTERFACES +
        // "="+SelfConfiguringComponent.class.getName()+")"), null); // Track nothing. Export the interface?

        // TODO: find a better filter
        // This works but we track everything
        super(context, context.createFilter("(" + Constants.OBJECTCLASS + "=*)"), null);

        this.m_confService = confService;
    }

    // ----------------------------------------------------------------
    //
    // Override APIs
    //
    // ----------------------------------------------------------------

    @SuppressWarnings({ "unchecked" })
    @Override
    public void open(boolean trackAllServices) {
        s_logger.info("Opening ServiceTracker");
        super.open(trackAllServices);
        try {
            s_logger.info("Getting ServiceReferences");
            ServiceReference[] refs = this.context.getServiceReferences((String) null, null);
            if (refs != null) {
                for (ServiceReference ref : refs) {
                    String servicePid = (String) ref.getProperty(Constants.SERVICE_PID);
                    String pid = (String) ref.getProperty(ConfigurationService.KURA_SERVICE_PID);
                    String factoryPid = (String) ref.getProperty(ConfigurationAdmin.SERVICE_FACTORYPID);

                    if (servicePid != null) {
                        Object obj = this.context.getService(ref);
                        try {
                            if (obj == null) {
                                s_logger.info("Could not find service for: {}", ref);
                            } else if (obj instanceof ConfigurableComponent) {
                                s_logger.info(
                                        "Adding ConfigurableComponent with pid {}, service pid {} and factory pid "
                                                + factoryPid,
                                        pid, servicePid);
                                this.m_confService.registerComponentConfiguration(pid, servicePid, factoryPid);
                            } else if (obj instanceof SelfConfiguringComponent) {
                                s_logger.info("Adding SelfConfiguringComponent with pid {} and service pid {}", pid,
                                        servicePid);
                                this.m_confService.registerSelfConfiguringComponent(servicePid);
                            }
                        } finally {
                            this.context.ungetService(ref);
                        }
                    }
                }
            }
        } catch (InvalidSyntaxException ise) {
            s_logger.error("Error in addingBundle", ise);
        }
    }

    @SuppressWarnings({ "unchecked" })
    @Override
    public Object addingService(ServiceReference ref) {
        Object service = super.addingService(ref);

        String servicePid = (String) ref.getProperty(Constants.SERVICE_PID);
        String pid = (String) ref.getProperty(ConfigurationService.KURA_SERVICE_PID);
        String factoryPid = (String) ref.getProperty(ConfigurationAdmin.SERVICE_FACTORYPID);

        if (servicePid != null) {
            if (service instanceof ConfigurableComponent) {
                s_logger.info("Adding ConfigurableComponent with pid {}, service pid {} and factory pid " + factoryPid,
                        pid, servicePid);
                this.m_confService.registerComponentConfiguration(pid, servicePid, factoryPid);
            } else if (service instanceof SelfConfiguringComponent) {
                s_logger.info("Adding SelfConfiguringComponent with pid {} and service pid {}", pid, servicePid);
                this.m_confService.registerSelfConfiguringComponent(servicePid);
            }
        }

        return service;
    }

    @SuppressWarnings({ "unchecked" })
    @Override
    public void removedService(ServiceReference reference, Object service) {
        super.removedService(reference, service);

        String servicePid = (String) reference.getProperty(Constants.SERVICE_PID);
        String pid = (String) reference.getProperty(ConfigurationService.KURA_SERVICE_PID);

        if (service instanceof ConfigurableComponent) {
            s_logger.info("Removed ConfigurableComponent with pid {} and service pid {}", pid, servicePid);
            this.m_confService.unregisterComponentConfiguration(pid);
        } else if (service instanceof SelfConfiguringComponent) {
            s_logger.info("Removed SelfConfiguringComponent with pid {} and service pid {}", pid, servicePid);
            this.m_confService.unregisterComponentConfiguration(servicePid);
        }
    }
>>>>>>> e3f74823
}<|MERGE_RESOLUTION|>--- conflicted
+++ resolved
@@ -29,122 +29,6 @@
  */
 
 @SuppressWarnings("rawtypes")
-<<<<<<< HEAD
-public class ConfigurableComponentTracker extends ServiceTracker
-{
-	private static final Logger s_logger = LoggerFactory.getLogger(ConfigurableComponentTracker.class);
-
-	private ConfigurationServiceImpl m_confService;	
-
-	@SuppressWarnings("unchecked")
-	public ConfigurableComponentTracker(BundleContext context,
-									    ConfigurationServiceImpl confService) 
-		throws InvalidSyntaxException 
-	{
-		//super(context, (String) null, null); // Wrong: throws an exception
-		//super(context, "", null); // Wrong: does not track anything
-		//super(context, "org.eclipse.kura..example.publisher.ExamplePublisher", null); // tracks the specified class but of course we cannot use this
-		//super(context, (ServiceReference) null, null); // Wrong: throws an exception
-		//super(context, SelfConfiguringComponent.class, null); // Wrong: does not track anything
-		//super(context, context.createFilter("(" + Constants.OBJECTCLASS + "="+SelfConfiguringComponent.class.getName()+")"), null); // No
-		//super(context, context.createFilter("(" + Constants.SERVICE_EXPORTED_INTERFACES + "="+SelfConfiguringComponent.class.getName()+")"), null); // Track nothing. Export the interface?
-
-		// TODO: find a better filter
-		super(context, context.createFilter("(" + Constants.OBJECTCLASS + "=*)"), null); // This works but we track everything
-		
-		m_confService = confService;
-	}
-
-
-	// ----------------------------------------------------------------
-	//
-	//   Override APIs
-	//
-	// ----------------------------------------------------------------
-
-	@SuppressWarnings({ "unchecked" })
-	@Override
-	public void open(boolean trackAllServices)
-	{
-		s_logger.info("Opening ServiceTracker");
-		super.open(trackAllServices);
-		try {
-			s_logger.info("Getting ServiceReferences");
-			ServiceReference[] refs = context.getServiceReferences((String) null, null);
-			if (refs != null) {
-				for (ServiceReference ref : refs) {
-					String servicePid = (String)ref.getProperty(Constants.SERVICE_PID);
-					String pid = (String)ref.getProperty(ConfigurationService.KURA_SERVICE_PID);
-					String factoryPid = (String) ref.getProperty(ConfigurationAdmin.SERVICE_FACTORYPID);
-					
-					if (servicePid != null) {
-						Object obj = context.getService(ref);
-						try {
-							if (obj == null) {
-								s_logger.info("Could not find service for: {}", ref);
-							} else if (obj instanceof ConfigurableComponent) {
-								s_logger.info("Adding ConfigurableComponent with pid {}, service pid {} and factory pid "+factoryPid, pid, servicePid);
-								m_confService.registerComponentConfiguration(pid, servicePid, factoryPid);
-							} else if (obj instanceof SelfConfiguringComponent) {
-								s_logger.info("Adding SelfConfiguringComponent with pid {} and service pid {}", pid, servicePid);
-								m_confService.registerSelfConfiguringComponent(servicePid);
-							}
-						}
-						finally {
-							context.ungetService(ref);
-						}
-					}
-				}
-			}
-		}
-		catch (InvalidSyntaxException ise) {
-			s_logger.error("Error in addingBundle", ise);
-		}
-	}
-
-	
-	@SuppressWarnings({ "unchecked" })
-	@Override 
-	public Object addingService(ServiceReference ref)
-	{
-		Object service = super.addingService(ref);
-		
-		String servicePid = (String)ref.getProperty(Constants.SERVICE_PID);
-		String pid = (String)ref.getProperty(ConfigurationService.KURA_SERVICE_PID);
-		String factoryPid = (String) ref.getProperty(ConfigurationAdmin.SERVICE_FACTORYPID);
-		
-		if (servicePid != null) {
-			if (service instanceof ConfigurableComponent) {
-				s_logger.info("Adding ConfigurableComponent with pid {}, service pid {} and factory pid "+factoryPid, pid, servicePid);
-				m_confService.registerComponentConfiguration(pid, servicePid, factoryPid);
-			} else if (service instanceof SelfConfiguringComponent) {
-				s_logger.info("Adding SelfConfiguringComponent with pid {} and service pid {}", pid, servicePid);
-				m_confService.registerSelfConfiguringComponent(servicePid);
-			}
-		}
-
-		return service;
-	}
-
-	
-	@SuppressWarnings({ "unchecked" })
-	@Override
-	public void removedService(ServiceReference reference, Object service) 
-	{
-		super.removedService(reference, service);
-
-		String servicePid = (String) reference.getProperty(Constants.SERVICE_PID);
-		String pid = (String)reference.getProperty(ConfigurationService.KURA_SERVICE_PID);
-		
-		if (service instanceof ConfigurableComponent) {
-			s_logger.info("Removed ConfigurableComponent with pid {} and service pid {}", pid, servicePid);
-			m_confService.unregisterComponentConfiguration(pid);
-		} else if (service instanceof SelfConfiguringComponent) {
-			s_logger.info("Removed SelfConfiguringComponent with pid {} and service pid {}", pid, servicePid);
-			m_confService.unregisterComponentConfiguration(servicePid);
-		}
-	}
-=======
 public class ConfigurableComponentTracker extends ServiceTracker {
 
     private static final Logger s_logger = LoggerFactory.getLogger(ConfigurableComponentTracker.class);
@@ -258,5 +142,4 @@
             this.m_confService.unregisterComponentConfiguration(servicePid);
         }
     }
->>>>>>> e3f74823
 }