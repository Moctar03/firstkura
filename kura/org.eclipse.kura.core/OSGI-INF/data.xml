--- conflicted
+++ resolved
@@ -18,12 +18,9 @@
       <provide interface="org.eclipse.kura.configuration.ConfigurableComponent"/>
       <provide interface="org.eclipse.kura.data.DataService"/>
    </service>
-<<<<<<< HEAD
-=======
    
    <property name="kura.ui.service.hide" type="Boolean" value="true"/>
    
->>>>>>> e3f74823
    <reference name="DbService" 
               bind="setDbService" 
               unbind="unsetDbService"
