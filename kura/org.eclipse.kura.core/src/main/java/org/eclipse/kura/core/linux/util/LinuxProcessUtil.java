--- conflicted
+++ resolved
@@ -36,35 +36,6 @@
 
     private static final String PLATFORM_INTEL_EDISON = "intel-edison";
     private static volatile Boolean usingBusybox;
-<<<<<<< HEAD
-
-    private static boolean isUsingBusyBox() {
-        if (usingBusybox != null) {
-            return usingBusybox;
-        }
-
-        final BundleContext ctx = FrameworkUtil.getBundle(LinuxProcessUtil.class).getBundleContext();
-
-        final ServiceReference<SystemService> systemServiceRef = ctx.getServiceReference(SystemService.class);
-        if (systemServiceRef == null) {
-            throw new IllegalStateException("Unable to find instance of: " + SystemService.class.getName());
-        }
-
-        final SystemService service = ctx.getService(systemServiceRef);
-        if (service == null) {
-            throw new IllegalStateException("Unable to get instance of: " + SystemService.class.getName());
-        }
-
-        try {
-            usingBusybox = PLATFORM_INTEL_EDISON.equals(service.getPlatform());
-        } finally {
-            ctx.ungetService(systemServiceRef);
-        }
-
-        return usingBusybox;
-    }
-=======
->>>>>>> e3f74823
 
     public static int start(String command, boolean wait, boolean background) throws Exception {
         SafeProcess proc = null;
@@ -300,37 +271,6 @@
         return stop(pid, true);
     }
 
-<<<<<<< HEAD
-    private static boolean stop(int pid, boolean kill) {
-        try {
-            StringBuffer cmd = new StringBuffer();
-            cmd.append("kill ");
-            if (kill) {
-                cmd.append("-9 ");
-            }
-            cmd.append(pid);
-
-            if (kill) {
-                logger.info("attempting to kill -9 pid " + pid);
-            } else {
-                logger.info("attempting to kill pid " + pid);
-            }
-
-            if (start(cmd.toString()) == 0) {
-                logger.info("successfully killed pid " + pid);
-                return true;
-            } else {
-                logger.warn("failed to kill pid " + pid);
-                return false;
-            }
-        } catch (Exception e) {
-            logger.warn("failed to kill pid " + pid);
-            return false;
-        }
-    }
-
-=======
->>>>>>> e3f74823
     public static boolean killAll(String command) {
         try {
             logger.info("attempting to kill process " + command);
