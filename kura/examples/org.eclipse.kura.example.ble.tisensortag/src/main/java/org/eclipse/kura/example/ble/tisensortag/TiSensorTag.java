/*******************************************************************************
 * Copyright (c) 2011, 2016 Eurotech and/or its affiliates
 *
 * All rights reserved. This program and the accompanying materials
 * are made available under the terms of the Eclipse Public License v1.0
 * which accompanies this distribution, and is available at
 * http://www.eclipse.org/legal/epl-v10.html
 *
 * Contributors:
 *     Eurotech
 *******************************************************************************/
package org.eclipse.kura.example.ble.tisensortag;

import java.util.List;

import org.eclipse.kura.KuraException;
import org.eclipse.kura.bluetooth.BluetoothDevice;
import org.eclipse.kura.bluetooth.BluetoothGatt;
import org.eclipse.kura.bluetooth.BluetoothGattCharacteristic;
import org.eclipse.kura.bluetooth.BluetoothGattService;
import org.eclipse.kura.bluetooth.BluetoothLeNotificationListener;
import org.slf4j.Logger;
import org.slf4j.LoggerFactory;

// More documentation can be found in http://processors.wiki.ti.com/index.php/SensorTag_User_Guide for the CC2541
// and http://processors.wiki.ti.com/index.php/CC2650_SensorTag_User's_Guide for the CC2650

public class TiSensorTag implements BluetoothLeNotificationListener {

<<<<<<< HEAD
	private static final Logger s_logger = LoggerFactory.getLogger(TiSensorTag.class);
	
	private BluetoothGatt   m_bluetoothGatt;
	private BluetoothDevice m_device;
	private boolean         m_connected;
	private String          pressureCalibration;
	private boolean         CC2650;
	private String          firmwareRevision;
	
	public TiSensorTag(BluetoothDevice bluetoothDevice) {
		m_device = bluetoothDevice;
		m_connected = false;
		if (m_device.getName().contains("CC2650 SensorTag"))
			CC2650 = true;
		else
			CC2650 = false;
				
	}
	
	public BluetoothDevice getBluetoothDevice() {
		return m_device;
	}

	public void setBluetoothDevice(BluetoothDevice device) {
		m_device = device;
	}
	
	public boolean isConnected() {
		m_connected = checkConnection();
		return m_connected;
	}
	
    public boolean connect(String adapterName) {
        m_bluetoothGatt = m_device.getBluetoothGatt();
        boolean connected = false;
		try {
			connected = m_bluetoothGatt.connect(adapterName);
		} catch (KuraException e) {
			s_logger.error(e.toString());
		}
        if(connected) {
            m_bluetoothGatt.setBluetoothLeNotificationListener(this);
            m_connected = true;
            return true;
=======
    private static final Logger s_logger = LoggerFactory.getLogger(TiSensorTag.class);

    private BluetoothGatt m_bluetoothGatt;
    private BluetoothDevice m_device;
    private boolean m_connected;
    private String pressureCalibration;
    private boolean CC2650;
    private String firmwareRevision;

    public TiSensorTag(BluetoothDevice bluetoothDevice) {
        this.m_device = bluetoothDevice;
        this.m_connected = false;
        if (this.m_device.getName().contains("CC2650 SensorTag")) {
            this.CC2650 = true;
        } else {
            this.CC2650 = false;
        }

    }

    public BluetoothDevice getBluetoothDevice() {
        return this.m_device;
    }

    public void setBluetoothDevice(BluetoothDevice device) {
        this.m_device = device;
    }

    public boolean isConnected() {
        this.m_connected = checkConnection();
        return this.m_connected;
    }

    public boolean connect(String adapterName) {
        this.m_bluetoothGatt = this.m_device.getBluetoothGatt();
        boolean connected = false;
        try {
            connected = this.m_bluetoothGatt.connect(adapterName);
        } catch (KuraException e) {
            s_logger.error(e.toString());
>>>>>>> e3f74823
        }
        if (connected) {
            this.m_bluetoothGatt.setBluetoothLeNotificationListener(this);
            this.m_connected = true;
            return true;
        } else {
            // If connect command is not executed, close gatttool
            this.m_bluetoothGatt.disconnect();
            this.m_connected = false;
            return false;
        }
    }

    public void disconnect() {
        if (this.m_bluetoothGatt != null) {
            this.m_bluetoothGatt.disconnect();
            this.m_connected = false;
        }
    }

    public boolean checkConnection() {
        if (this.m_bluetoothGatt != null) {
            boolean connected = false;
            try {
                connected = this.m_bluetoothGatt.checkConnection();
            } catch (KuraException e) {
                s_logger.error(e.toString());
            }
            if (connected) {
                this.m_connected = true;
                return true;
            } else {
                // If connect command is not executed, close gatttool
                this.m_bluetoothGatt.disconnect();
                this.m_connected = false;
                return false;
            }
        } else {
            this.m_connected = false;
            return false;
        }
    }

    public boolean getCC2650() {
        return this.CC2650;
    }

    public void setCC2650(boolean cc2650) {
        this.CC2650 = cc2650;
    }

    public String getFirmareRevision() {
        return this.firmwareRevision;
    }

    public void setFirmwareRevision(String firmwareRevision) {
        this.firmwareRevision = firmwareRevision;
    }

    /*
     * Discover services
     */
    public List<BluetoothGattService> discoverServices() {
        return this.m_bluetoothGatt.getServices();
    }

    public List<BluetoothGattCharacteristic> getCharacteristics(String startHandle, String endHandle) {
        s_logger.info("List<BluetoothGattCharacteristic> getCharacteristics");
        return this.m_bluetoothGatt.getCharacteristics(startHandle, endHandle);
    }

    public String firmwareRevision() {
        String firmwareVersion = "";
        try {
            if (this.CC2650) {
                firmwareVersion = hexAsciiToString(
                        this.m_bluetoothGatt.readCharacteristicValue(TiSensorTagGatt.HANDLE_FIRMWARE_REVISION_2650));
            } else {
                String firmware = this.m_bluetoothGatt
                        .readCharacteristicValue(TiSensorTagGatt.HANDLE_FIRMWARE_REVISION_2541);
                firmwareVersion = hexAsciiToString(firmware.substring(0, firmware.length() - 3));
            }
        } catch (KuraException e) {
            s_logger.error(e.toString());
        }
        return firmwareVersion;
    }

    // ----------------------------------------------------------------------------------------------------------
    //
    // Temperature Sensor, reference: http://processors.wiki.ti.com/index.php/SensorTag_User_Guide (for CC2541)
    //
    // ----------------------------------------------------------------------------------------------------------
    /*
     * Enable temperature sensor
     */
    public void enableTermometer() {
        // Write "01" to enable temperature sensor
        if (this.CC2650) {
            this.m_bluetoothGatt.writeCharacteristicValue(TiSensorTagGatt.HANDLE_TEMP_SENSOR_ENABLE_2650, "01");
        } else {
            this.m_bluetoothGatt.writeCharacteristicValue(TiSensorTagGatt.HANDLE_TEMP_SENSOR_ENABLE_2541, "01");
        }
    }

    /*
     * Disable temperature sensor
     */
    public void disableTermometer() {
        // Write "00" disable temperature sensor
        if (this.CC2650) {
            this.m_bluetoothGatt.writeCharacteristicValue(TiSensorTagGatt.HANDLE_TEMP_SENSOR_ENABLE_2650, "00");
        } else {
            this.m_bluetoothGatt.writeCharacteristicValue(TiSensorTagGatt.HANDLE_TEMP_SENSOR_ENABLE_2541, "00");
        }
    }

    /*
     * Read temperature sensor
     */
    public double[] readTemperature() {
        double[] temperatures = new double[2];
        // Read value
        try {
            if (this.CC2650) {
                temperatures = calculateTemperature(
                        this.m_bluetoothGatt.readCharacteristicValue(TiSensorTagGatt.HANDLE_TEMP_SENSOR_VALUE_2650));
            } else {
                temperatures = calculateTemperature(
                        this.m_bluetoothGatt.readCharacteristicValue(TiSensorTagGatt.HANDLE_TEMP_SENSOR_VALUE_2541));
            }
        } catch (KuraException e) {
            s_logger.error(e.toString());
        }
        return temperatures;
    }

    /*
     * Read temperature sensor by UUID
     */
    public double[] readTemperatureByUuid() {
        double[] temperatures = new double[2];
        try {
            temperatures = calculateTemperature(
                    this.m_bluetoothGatt.readCharacteristicValueByUuid(TiSensorTagGatt.UUID_TEMP_SENSOR_VALUE));
        } catch (KuraException e) {
            s_logger.error(e.toString());
        }
        return temperatures;
    }

    /*
     * Enable temperature notifications
     */
    public void enableTemperatureNotifications() {
        // Write "01:00 to enable notifications
        if (this.CC2650) {
            this.m_bluetoothGatt.writeCharacteristicValue(TiSensorTagGatt.HANDLE_TEMP_SENSOR_NOTIFICATION_2650,
                    "01:00");
        } else {
            this.m_bluetoothGatt.writeCharacteristicValue(TiSensorTagGatt.HANDLE_TEMP_SENSOR_NOTIFICATION_2541,
                    "01:00");
        }
    }

    /*
     * Disable temperature notifications
     */
    public void disableTemperatureNotifications() {
        // Write "00:00 to enable notifications
        if (this.CC2650) {
            this.m_bluetoothGatt.writeCharacteristicValue(TiSensorTagGatt.HANDLE_TEMP_SENSOR_NOTIFICATION_2650,
                    "00:00");
        } else {
            this.m_bluetoothGatt.writeCharacteristicValue(TiSensorTagGatt.HANDLE_TEMP_SENSOR_NOTIFICATION_2541,
                    "00:00");
        }
    }

    /*
     * Set sampling period (only for CC2650)
     */
    public void setTermometerPeriod(String period) {
        this.m_bluetoothGatt.writeCharacteristicValue(TiSensorTagGatt.HANDLE_TEMP_SENSOR_PERIOD_2650, period);
    }

    /*
     * Calculate temperature
     */
    private double[] calculateTemperature(String value) {

        s_logger.info("Received temperature value: " + value);

        double[] temperatures = new double[2];

        byte[] valueByte = hexStringToByteArray(value.replace(" ", ""));

        if (this.CC2650) {
            int ambT = shortUnsignedAtOffset(valueByte, 2);
            int objT = shortUnsignedAtOffset(valueByte, 0);
            temperatures[0] = (ambT >> 2) * 0.03125;
            temperatures[1] = (objT >> 2) * 0.03125;
        } else {

            int ambT = shortUnsignedAtOffset(valueByte, 2);
            int objT = shortSignedAtOffset(valueByte, 0);
            temperatures[0] = ambT / 128.0;

            double Vobj2 = objT;
            Vobj2 *= 0.00000015625;

            double Tdie = ambT / 128.0 + 273.15;

            double S0 = 5.593E-14;	// Calibration factor
            double a1 = 1.75E-3;
            double a2 = -1.678E-5;
            double b0 = -2.94E-5;
            double b1 = -5.7E-7;
            double b2 = 4.63E-9;
            double c2 = 13.4;
            double Tref = 298.15;
            double S = S0 * (1 + a1 * (Tdie - Tref) + a2 * Math.pow(Tdie - Tref, 2));
            double Vos = b0 + b1 * (Tdie - Tref) + b2 * Math.pow(Tdie - Tref, 2);
            double fObj = Vobj2 - Vos + c2 * Math.pow(Vobj2 - Vos, 2);
            double tObj = Math.pow(Math.pow(Tdie, 4) + fObj / S, .25);

            temperatures[1] = tObj - 273.15;
        }

        return temperatures;
    }

    // ------------------------------------------------------------------------------------------------------------
    //
    // Accelerometer Sensor, reference: http://processors.wiki.ti.com/index.php/SensorTag_User_Guide (for CC2541)
    //
    // ------------------------------------------------------------------------------------------------------------
    /*
     * Enable accelerometer sensor
     */
    public void enableAccelerometer(String config) {

        if (this.CC2650) {
            // 0: gyro X, 1: gyro Y, 2: gyro Z
            // 3: acc X, 4: acc Y, 5: acc Z
            // 6: mag
            // 7: wake-on-motion
            // 8-9: acc range (0 : 2g, 1 : 4g, 2 : 8g, 3 : 16g)
            this.m_bluetoothGatt.writeCharacteristicValue(TiSensorTagGatt.HANDLE_MOV_SENSOR_ENABLE_2650, config);
        } else {
            // Write "01" in order to enable the sensor in 2g range
            // Write "01" in order to select 2g range, "02" for 4g, "03" for 8g (only for firmware > 1.5)
            this.m_bluetoothGatt.writeCharacteristicValue(TiSensorTagGatt.HANDLE_ACC_SENSOR_ENABLE_2541, config);
        }
    }

    /*
     * Disable accelerometer sensor
     */
    public void disableAccelerometer() {
        if (this.CC2650) {
            // Write "0000" to disable accelerometer sensor
            this.m_bluetoothGatt.writeCharacteristicValue(TiSensorTagGatt.HANDLE_MOV_SENSOR_ENABLE_2650, "0000");
        } else {
            // Write "00" to disable accelerometer sensor
            this.m_bluetoothGatt.writeCharacteristicValue(TiSensorTagGatt.HANDLE_ACC_SENSOR_ENABLE_2541, "00");
        }
    }

    /*
     * Read accelerometer sensor
     */
    public double[] readAcceleration() {
        double[] acceleration = new double[3];
        // Read value
        try {
            if (this.CC2650) {
                acceleration = calculateAcceleration(
                        this.m_bluetoothGatt.readCharacteristicValue(TiSensorTagGatt.HANDLE_MOV_SENSOR_VALUE_2650));
            } else {
                acceleration = calculateAcceleration(
                        this.m_bluetoothGatt.readCharacteristicValue(TiSensorTagGatt.HANDLE_ACC_SENSOR_VALUE_2541));
            }
        } catch (KuraException e) {
            s_logger.error(e.toString());
        }
        return acceleration;
    }

    /*
     * Read accelerometer sensor by UUID
     */
    public double[] readAccelerationByUuid() {
        double[] acceleration = new double[3];
        try {
            if (this.CC2650) {
                return calculateAcceleration(
                        this.m_bluetoothGatt.readCharacteristicValueByUuid(TiSensorTagGatt.UUID_MOV_SENSOR_VALUE));
            } else {
                return calculateAcceleration(
                        this.m_bluetoothGatt.readCharacteristicValueByUuid(TiSensorTagGatt.UUID_ACC_SENSOR_VALUE));
            }
        } catch (KuraException e) {
            s_logger.error(e.toString());
        }
        return acceleration;
    }

    /*
     * Enable accelerometer notifications
     */
    public void enableAccelerationNotifications() {
        // Write "01:00 to enable notifications
        if (this.CC2650) {
            this.m_bluetoothGatt.writeCharacteristicValue(TiSensorTagGatt.HANDLE_MOV_SENSOR_NOTIFICATION_2650, "01:00");
        } else {
            this.m_bluetoothGatt.writeCharacteristicValue(TiSensorTagGatt.HANDLE_ACC_SENSOR_NOTIFICATION_2541, "01:00");
        }
    }

    /*
     * Disable accelerometer notifications
     */
    public void disableAccelerationNotifications() {
        // Write "00:00 to disable notifications
        if (this.CC2650) {
            this.m_bluetoothGatt.writeCharacteristicValue(TiSensorTagGatt.HANDLE_MOV_SENSOR_NOTIFICATION_2650, "00:00");
        } else {
            this.m_bluetoothGatt.writeCharacteristicValue(TiSensorTagGatt.HANDLE_ACC_SENSOR_NOTIFICATION_2541, "00:00");
        }
    }

    /*
     * Set sampling period
     */
    public void setAccelerometerPeriod(String period) {
        if (this.CC2650) {
            this.m_bluetoothGatt.writeCharacteristicValue(TiSensorTagGatt.HANDLE_MOV_SENSOR_PERIOD_2650, period);
        } else {
            this.m_bluetoothGatt.writeCharacteristicValue(TiSensorTagGatt.HANDLE_ACC_SENSOR_PERIOD_2541, period);
        }
    }

    /*
     * Calculate acceleration
     */
    private double[] calculateAcceleration(String value) {

        s_logger.info("Received accelerometer value: " + value);

        double[] acceleration = new double[3];
        byte[] valueByte = hexStringToByteArray(value.replace(" ", ""));

        if (this.CC2650) {
            final float SCALE = (float) 4096.0;

            int x = shortSignedAtOffset(valueByte, 6);
            int y = shortSignedAtOffset(valueByte, 8);
            int z = shortSignedAtOffset(valueByte, 10);

            acceleration[0] = x / SCALE * -1;
            acceleration[1] = y / SCALE;
            acceleration[2] = z / SCALE * -1;
        } else {
            String[] tmp = value.split("\\s");
            int x = unsignedToSigned(Integer.parseInt(tmp[0], 16), 8);
            int y = unsignedToSigned(Integer.parseInt(tmp[1], 16), 8);
            int z = unsignedToSigned(Integer.parseInt(tmp[2], 16), 8) * -1;

            acceleration[0] = x / 64.0;
            acceleration[1] = y / 64.0;
            acceleration[2] = z / 64.0;
        }

        return acceleration;
    }

    // -------------------------------------------------------------------------------------------------------
    //
    // Humidity Sensor, reference: http://processors.wiki.ti.com/index.php/SensorTag_User_Guide (for CC2541)
    //
    // -------------------------------------------------------------------------------------------------------
    /*
     * Enable humidity sensor
     */
    public void enableHygrometer() {
        // Write "01" to enable humidity sensor
        if (this.CC2650) {
            this.m_bluetoothGatt.writeCharacteristicValue(TiSensorTagGatt.HANDLE_HUM_SENSOR_ENABLE_2650, "01");
        } else {
            this.m_bluetoothGatt.writeCharacteristicValue(TiSensorTagGatt.HANDLE_HUM_SENSOR_ENABLE_2541, "01");
        }
    }

    /*
     * Disable humidity sensor
     */
    public void disableHygrometer() {
        // Write "00" to disable humidity sensor
        if (this.CC2650) {
            this.m_bluetoothGatt.writeCharacteristicValue(TiSensorTagGatt.HANDLE_HUM_SENSOR_ENABLE_2650, "00");
        } else {
            this.m_bluetoothGatt.writeCharacteristicValue(TiSensorTagGatt.HANDLE_HUM_SENSOR_ENABLE_2541, "00");
        }
    }

    /*
     * Read humidity sensor
     */
    public float readHumidity() {
        float humidity = 0F;
        // Read value
        try {
            if (this.CC2650) {
                humidity = calculateHumidity(
                        this.m_bluetoothGatt.readCharacteristicValue(TiSensorTagGatt.HANDLE_HUM_SENSOR_VALUE_2650));
            } else {
                humidity = calculateHumidity(
                        this.m_bluetoothGatt.readCharacteristicValue(TiSensorTagGatt.HANDLE_HUM_SENSOR_VALUE_2541));
            }
        } catch (KuraException e) {
            s_logger.error(e.toString());
        }
        return humidity;
    }

    /*
     * Read humidity sensor by UUID
     */
    public float readHumidityByUuid() {
        float humidity = 0F;
        try {
            humidity = calculateHumidity(
                    this.m_bluetoothGatt.readCharacteristicValueByUuid(TiSensorTagGatt.UUID_HUM_SENSOR_VALUE));
        } catch (KuraException e) {
            s_logger.error(e.toString());
        }
        return humidity;
    }

    /*
     * Enable humidity notifications
     */
    public void enableHumidityNotifications() {
        // Write "01:00 to 0x39 to enable notifications
        if (this.CC2650) {
            this.m_bluetoothGatt.writeCharacteristicValue(TiSensorTagGatt.HANDLE_HUM_SENSOR_NOTIFICATION_2650, "01:00");
        } else {
            this.m_bluetoothGatt.writeCharacteristicValue(TiSensorTagGatt.HANDLE_HUM_SENSOR_NOTIFICATION_2541, "01:00");
        }
    }

    /*
     * Disable humidity notifications
     */
    public void disableHumidityNotifications() {
        // Write "00:00 to 0x39 to enable notifications
        if (this.CC2650) {
            this.m_bluetoothGatt.writeCharacteristicValue(TiSensorTagGatt.HANDLE_HUM_SENSOR_NOTIFICATION_2650, "00:00");
        } else {
            this.m_bluetoothGatt.writeCharacteristicValue(TiSensorTagGatt.HANDLE_HUM_SENSOR_NOTIFICATION_2541, "00:00");
        }
    }

    /*
     * Set sampling period (for CC2650 only)
     */
    public void setHygrometerPeriod(String period) {
        this.m_bluetoothGatt.writeCharacteristicValue(TiSensorTagGatt.HANDLE_HUM_SENSOR_PERIOD_2650, period);
    }

    /*
     * Calculate Humidity
     */
    private float calculateHumidity(String value) {

        s_logger.info("Received barometer value: " + value);

        byte[] valueByte = hexStringToByteArray(value.replace(" ", ""));

        int hum = shortUnsignedAtOffset(valueByte, 2);

        float humf = 0f;

        if (this.CC2650) {
            humf = hum / 65536f * 100f;
        } else {
            hum = hum - hum % 4;
            humf = -6f + 125f * (hum / 65535f);
        }
        return humf;
    }

    // -----------------------------------------------------------------------------------------------------------
    //
    // Magnetometer Sensor, reference: http://processors.wiki.ti.com/index.php/SensorTag_User_Guide (for CC2541)
    //
    // -----------------------------------------------------------------------------------------------------------
    /*
     * Enable magnetometer sensor
     */
    public void enableMagnetometer(String config) {
        if (this.CC2650) {
            this.m_bluetoothGatt.writeCharacteristicValue(TiSensorTagGatt.HANDLE_MOV_SENSOR_ENABLE_2650, config);
        } else {
            // Write "01" enable magnetometer sensor
            this.m_bluetoothGatt.writeCharacteristicValue(TiSensorTagGatt.HANDLE_MAG_SENSOR_ENABLE_2541, "01");
        }
    }

    /*
     * Disable magnetometer sensor
     */
    public void disableMagnetometer() {
        if (this.CC2650) {
            // Write "0000" to disable magnetometer sensor
            this.m_bluetoothGatt.writeCharacteristicValue(TiSensorTagGatt.HANDLE_MOV_SENSOR_ENABLE_2650, "0000");
        } else {
            // Write "00" to disable magnetometer sensor
            this.m_bluetoothGatt.writeCharacteristicValue(TiSensorTagGatt.HANDLE_MAG_SENSOR_ENABLE_2541, "00");
        }
    }

    /*
     * Read magnetometer sensor
     */
    public float[] readMagneticField() {
        float[] magnetic = new float[3];
        // Read value
        try {
            if (this.CC2650) {
                magnetic = calculateMagneticField(
                        this.m_bluetoothGatt.readCharacteristicValue(TiSensorTagGatt.HANDLE_MOV_SENSOR_VALUE_2650));
            } else {
                magnetic = calculateMagneticField(
                        this.m_bluetoothGatt.readCharacteristicValue(TiSensorTagGatt.HANDLE_MAG_SENSOR_VALUE_2541));
            }
        } catch (KuraException e) {
            s_logger.error(e.toString());
        }
        return magnetic;
    }

    /*
     * Read magnetometer sensor by UUID
     */
    public float[] readMagneticFieldByUuid() {
        float[] magnetic = new float[3];
        try {
            if (this.CC2650) {
                magnetic = calculateMagneticField(
                        this.m_bluetoothGatt.readCharacteristicValueByUuid(TiSensorTagGatt.UUID_MOV_SENSOR_VALUE));
            } else {
                magnetic = calculateMagneticField(
                        this.m_bluetoothGatt.readCharacteristicValueByUuid(TiSensorTagGatt.UUID_MAG_SENSOR_VALUE));
            }
        } catch (KuraException e) {
            s_logger.error(e.toString());
        }
        return magnetic;
    }

    /*
     * Enable magnetometer notifications
     */
    public void enableMagneticFieldNotifications() {
        // Write "01:00 to enable notifications
        if (this.CC2650) {
            this.m_bluetoothGatt.writeCharacteristicValue(TiSensorTagGatt.HANDLE_MOV_SENSOR_NOTIFICATION_2650, "01:00");
        } else {
            this.m_bluetoothGatt.writeCharacteristicValue(TiSensorTagGatt.HANDLE_MAG_SENSOR_NOTIFICATION_2541, "01:00");
        }
    }

    /*
     * Disable magnetometer notifications
     */
    public void disableMagneticFieldNotifications() {
        // Write "00:00 to enable notifications
        if (this.CC2650) {
            this.m_bluetoothGatt.writeCharacteristicValue(TiSensorTagGatt.HANDLE_MOV_SENSOR_NOTIFICATION_2650, "00:00");
        } else {
            this.m_bluetoothGatt.writeCharacteristicValue(TiSensorTagGatt.HANDLE_MAG_SENSOR_NOTIFICATION_2541, "00:00");
        }
    }

    /*
     * Set sampling period
     */
    public void setMagnetometerPeriod(String period) {
        if (this.CC2650) {
            this.m_bluetoothGatt.writeCharacteristicValue(TiSensorTagGatt.HANDLE_MOV_SENSOR_PERIOD_2650, period);
        } else {
            this.m_bluetoothGatt.writeCharacteristicValue(TiSensorTagGatt.HANDLE_MAG_SENSOR_PERIOD_2541, period);
        }
    }

    /*
     * Calculate Magnetic Field
     */
    private float[] calculateMagneticField(String value) {

        s_logger.info("Received magnetometer value: " + value);

        float[] magneticField = new float[3];

        byte[] valueByte = hexStringToByteArray(value.replace(" ", ""));

        if (this.CC2650) {

            final float SCALE = 32768 / 4912;

            int x = shortSignedAtOffset(valueByte, 12);
            int y = shortSignedAtOffset(valueByte, 14);
            int z = shortSignedAtOffset(valueByte, 16);

            magneticField[0] = x / SCALE;
            magneticField[1] = y / SCALE;
            magneticField[2] = z / SCALE;
        } else {

            int x = shortSignedAtOffset(valueByte, 0);
            int y = shortSignedAtOffset(valueByte, 2);
            int z = shortSignedAtOffset(valueByte, 4);

            magneticField[0] = x * (2000f / 65536f) * -1;
            magneticField[1] = y * (2000f / 65536f) * -1;
            magneticField[2] = z * (2000f / 65536f);
        }

        return magneticField;
    }

    // ------------------------------------------------------------------------------------------------------------------
    //
    // Barometric Pressure Sensor, reference: http://processors.wiki.ti.com/index.php/SensorTag_User_Guide (for CC2541)
    //
    // ------------------------------------------------------------------------------------------------------------------
    /*
     * Enable pressure sensor
     */
    public void enableBarometer() {
        // Write "01" enable pressure sensor
        if (this.CC2650) {
            this.m_bluetoothGatt.writeCharacteristicValue(TiSensorTagGatt.HANDLE_PRE_SENSOR_ENABLE_2650, "01");
        } else {
            if (this.firmwareRevision.contains("1.4")) {
                this.m_bluetoothGatt.writeCharacteristicValue(TiSensorTagGatt.HANDLE_PRE_SENSOR_ENABLE_2541_1_4, "01");
            } else {
                this.m_bluetoothGatt.writeCharacteristicValue(TiSensorTagGatt.HANDLE_PRE_SENSOR_ENABLE_2541_1_5, "01");
            }
        }
    }

    /*
     * Disable pressure sensor
     */
    public void disableBarometer() {
        // Write "00" to disable pressure sensor
        if (this.CC2650) {
            this.m_bluetoothGatt.writeCharacteristicValue(TiSensorTagGatt.HANDLE_PRE_SENSOR_ENABLE_2650, "00");
        } else {
            if (this.firmwareRevision.contains("1.4")) {
                this.m_bluetoothGatt.writeCharacteristicValue(TiSensorTagGatt.HANDLE_PRE_SENSOR_ENABLE_2541_1_4, "00");
            } else {
                this.m_bluetoothGatt.writeCharacteristicValue(TiSensorTagGatt.HANDLE_PRE_SENSOR_ENABLE_2541_1_5, "00");
            }
        }
    }

    /*
     * Calibrate pressure sensor
     */
    public void calibrateBarometer() {
        // Write "02" to calibrate pressure sensor
        if (!this.CC2650) {
            if (this.firmwareRevision.contains("1.4")) {
                this.m_bluetoothGatt.writeCharacteristicValue(TiSensorTagGatt.HANDLE_PRE_SENSOR_ENABLE_2541_1_4, "02");
            } else {
                this.m_bluetoothGatt.writeCharacteristicValue(TiSensorTagGatt.HANDLE_PRE_SENSOR_ENABLE_2541_1_5, "02");
            }
        }
    }

    /*
     * Read calibration pressure sensor
     */
    public String readCalibrationBarometer() {
        this.pressureCalibration = "";
        // Read value
        try {
            if (!this.CC2650) {
                if (this.firmwareRevision.contains("1.4")) {
                    this.pressureCalibration = this.m_bluetoothGatt
                            .readCharacteristicValue(TiSensorTagGatt.HANDLE_PRE_CALIBRATION_2541_1_4);
                } else {
                    this.pressureCalibration = this.m_bluetoothGatt
                            .readCharacteristicValue(TiSensorTagGatt.HANDLE_PRE_CALIBRATION_2541_1_5);
                }
            }
        } catch (KuraException e) {
            s_logger.error(e.toString());
        }
        return this.pressureCalibration;
    }

    /*
     * Read pressure sensor
     */
    public double readPressure() {
        double pressure = 0.0;
        // Read value
        try {
            if (this.CC2650) {
                pressure = calculatePressure(
                        this.m_bluetoothGatt.readCharacteristicValue(TiSensorTagGatt.HANDLE_PRE_SENSOR_VALUE_2650));
            } else if (this.firmwareRevision.contains("1.4")) {
                pressure = calculatePressure(
                        this.m_bluetoothGatt.readCharacteristicValue(TiSensorTagGatt.HANDLE_PRE_SENSOR_VALUE_2541_1_4));
            } else {
                pressure = calculatePressure(
                        this.m_bluetoothGatt.readCharacteristicValue(TiSensorTagGatt.HANDLE_PRE_SENSOR_VALUE_2541_1_5));
            }
        } catch (KuraException e) {
            s_logger.error(e.toString());
        }
        return pressure;
    }

    /*
     * Read pressure sensor by UUID
     */
    public double readPressureByUuid() {
        double pressure = 0.0;
        try {
            pressure = calculatePressure(
                    this.m_bluetoothGatt.readCharacteristicValueByUuid(TiSensorTagGatt.UUID_PRE_SENSOR_VALUE));
        } catch (KuraException e) {
            s_logger.error(e.toString());
        }
        return pressure;
    }

    /*
     * Enable pressure notifications
     */
    public void enablePressureNotifications() {
        // Write "01:00 to enable notifications
        if (this.CC2650) {
            this.m_bluetoothGatt.writeCharacteristicValue(TiSensorTagGatt.HANDLE_PRE_SENSOR_NOTIFICATION_2650, "01:00");
        } else if (this.firmwareRevision.contains("1.4")) {
            this.m_bluetoothGatt.writeCharacteristicValue(TiSensorTagGatt.HANDLE_PRE_SENSOR_NOTIFICATION_2541_1_4,
                    "01:00");
        } else {
            this.m_bluetoothGatt.writeCharacteristicValue(TiSensorTagGatt.HANDLE_PRE_SENSOR_NOTIFICATION_2541_1_5,
                    "01:00");
        }
    }

    /*
     * Disable pressure notifications
     */
    public void disablePressureNotifications() {
        // Write "00:00 to enable notifications
        if (this.CC2650) {
            this.m_bluetoothGatt.writeCharacteristicValue(TiSensorTagGatt.HANDLE_PRE_SENSOR_NOTIFICATION_2650, "00:00");
        } else if (this.firmwareRevision.contains("1.4")) {
            this.m_bluetoothGatt.writeCharacteristicValue(TiSensorTagGatt.HANDLE_PRE_SENSOR_NOTIFICATION_2541_1_4,
                    "00:00");
        } else {
            this.m_bluetoothGatt.writeCharacteristicValue(TiSensorTagGatt.HANDLE_PRE_SENSOR_NOTIFICATION_2541_1_5,
                    "00:00");
        }
    }

    /*
     * Set sampling period (only for CC2650)
     */
    public void setBarometerPeriod(String period) {
        this.m_bluetoothGatt.writeCharacteristicValue(TiSensorTagGatt.HANDLE_PRE_SENSOR_PERIOD_2650, period);
    }

    /*
     * Calculate pressure
     */
    private double calculatePressure(String value) {

        s_logger.info("Received pressure value: " + value);

        double p_a = 0.0;
        byte[] valueByte = hexStringToByteArray(value.replace(" ", ""));

        if (this.CC2650) {

            if (valueByte.length > 4) {
                Integer val = twentyFourBitUnsignedAtOffset(valueByte, 3);
                p_a = val / 100.0;
            } else {
                int mantissa;
                int exponent;
                Integer pre = shortUnsignedAtOffset(valueByte, 2);

                mantissa = pre & 0x0FFF;
                exponent = pre >> 12 & 0xFF;

                double output;
                double magnitude = Math.pow(2.0, exponent);
                output = mantissa * magnitude;
                p_a = output / 100.0;
            }
<<<<<<< HEAD
            
		}
		else {
			
			int t_r = shortSignedAtOffset(valueByte, 0);
			int p_r = shortUnsignedAtOffset(valueByte, 2);
			
			byte[] pressureCalibrationByte = hexStringToByteArray(pressureCalibration.replace(" ", ""));
			int c[] = new int[8];
			c[0] = shortUnsignedAtOffset(pressureCalibrationByte, 0);
			c[1] = shortUnsignedAtOffset(pressureCalibrationByte, 2);
			c[2] = shortUnsignedAtOffset(pressureCalibrationByte, 4);
			c[3] = shortUnsignedAtOffset(pressureCalibrationByte, 6);
			c[4] = shortSignedAtOffset(pressureCalibrationByte, 8);
			c[5] = shortSignedAtOffset(pressureCalibrationByte, 10);
			c[6] = shortSignedAtOffset(pressureCalibrationByte, 12);
			c[7] = shortSignedAtOffset(pressureCalibrationByte, 14);
			
			// Ignore temperature from pressure sensor
			// double t_a = (100 * (c[0] * t_r / Math.pow(2,8) + c[1] * Math.pow(2,6))) / Math.pow(2,16);
		    double S = c[2] + c[3] * t_r / Math.pow(2,17) + ((c[4] * t_r / Math.pow(2,15)) * t_r) / Math.pow(2,19);
		    double O = c[5] * Math.pow(2,14) + c[6] * t_r / Math.pow(2,3) + ((c[7] * t_r / Math.pow(2,15)) * t_r) / Math.pow(2,4);
		    p_a = (S * p_r + O) / Math.pow(2,14) / 100.0;
		    
		}
		
	    return p_a;
	}

	// --------------------------------------------------------------------------------------------------------
	//
	//  Gyroscope Sensor, reference: http://processors.wiki.ti.com/index.php/SensorTag_User_Guide (for CC2541)
	//
	// --------------------------------------------------------------------------------------------------------
	/*
	 * Enable gyroscope sensor
	 */
	public void enableGyroscope(String enable) {
		if (CC2650) {
			m_bluetoothGatt.writeCharacteristicValue(TiSensorTagGatt.HANDLE_MOV_SENSOR_ENABLE_2650, enable);
		}
		else {
			// Write "00" to turn off gyroscope, "01" to enable X axis only, "02" to enable Y axis only, 
			// "03" = X and Y, "04" = Z only, "05" = X and Z, "06" = Y and Z and "07" = X, Y and Z.  
			m_bluetoothGatt.writeCharacteristicValue(TiSensorTagGatt.HANDLE_GYR_SENSOR_ENABLE_2541, enable);
		}
	}
	
	/*
	 * Disable gyroscope sensor
	 */
	public void disableGyroscope() {
		// Write "00" to disable gyroscope sensor
		if (CC2650)
			m_bluetoothGatt.writeCharacteristicValue(TiSensorTagGatt.HANDLE_MOV_SENSOR_ENABLE_2650, "0000");
		else
			m_bluetoothGatt.writeCharacteristicValue(TiSensorTagGatt.HANDLE_GYR_SENSOR_ENABLE_2541, "00");
	}
	
	/*
	 * Read gyroscope sensor
	 */
	public float[] readGyroscope() {
		float[] gyroscope = new float[3];
		// Read value
		try {
			if (CC2650)
				gyroscope = calculateGyroscope(m_bluetoothGatt.readCharacteristicValue(TiSensorTagGatt.HANDLE_MOV_SENSOR_VALUE_2650));
			else
				gyroscope = calculateGyroscope(m_bluetoothGatt.readCharacteristicValue(TiSensorTagGatt.HANDLE_GYR_SENSOR_VALUE_2541));
		} catch (KuraException e) {
			s_logger.error(e.toString());
		}
		return gyroscope;
	}
	
	/*
	 * Read gyroscope sensor by UUID
	 */
	public float[] readGyroscopeByUuid() {
		float[] gyroscope = new float[3];
		try {
			if (CC2650)
				gyroscope = calculateGyroscope(m_bluetoothGatt.readCharacteristicValueByUuid(TiSensorTagGatt.UUID_MOV_SENSOR_VALUE));
			else
				gyroscope = calculateGyroscope(m_bluetoothGatt.readCharacteristicValueByUuid(TiSensorTagGatt.UUID_GYR_SENSOR_VALUE));
		} catch (KuraException e) {
			s_logger.error(e.toString());
		}
		return gyroscope;			
	}
	
	/*
	 * Enable gyroscope notifications
	 */
	public void enableGyroscopeNotifications() {
		// Write "01:00 to enable notifications
		if (CC2650)
			m_bluetoothGatt.writeCharacteristicValue(TiSensorTagGatt.HANDLE_MOV_SENSOR_NOTIFICATION_2650, "01:00");
		else
			m_bluetoothGatt.writeCharacteristicValue(TiSensorTagGatt.HANDLE_GYR_SENSOR_NOTIFICATION_2541, "01:00");
	}
	
	/*
	 * Disable gyroscope notifications
	 */
	public void disableGyroscopeNotifications() {
		// Write "00:00 to enable notifications
		if (CC2650)
			m_bluetoothGatt.writeCharacteristicValue(TiSensorTagGatt.HANDLE_MOV_SENSOR_NOTIFICATION_2650, "00:00");
		else
			m_bluetoothGatt.writeCharacteristicValue(TiSensorTagGatt.HANDLE_GYR_SENSOR_NOTIFICATION_2541, "00:00");
	}

	/*
	 * Set sampling period (only for CC2650)
	 */
	public void setGyroscopePeriod(String period) {
		m_bluetoothGatt.writeCharacteristicValue(TiSensorTagGatt.HANDLE_MOV_SENSOR_PERIOD_2650, period);
	}	
	
	/*
	 * Calculate gyroscope
	 */
	private float[] calculateGyroscope(String value) {
		
		s_logger.info("Received gyro value: " + value);
		
		float[] gyroscope = new float[3];
		byte[] valueByte = hexStringToByteArray(value.replace(" ", ""));
		
		int y = shortSignedAtOffset(valueByte, 0);
		int x = shortSignedAtOffset(valueByte, 2); 
		int z = shortSignedAtOffset(valueByte, 4);
		
		if (CC2650) {
			
			final float SCALE = (float) (65535 / 500);
			
			gyroscope[0] = x / SCALE;
			gyroscope[1] = y / SCALE;
			gyroscope[2] = z / SCALE;
		}
		else {
			gyroscope[0] = x * (500f / 65536f);
			gyroscope[1] = y * (500f / 65536f) * -1;
			gyroscope[2] = z * (500f / 65536f);
		}

		return gyroscope;
	}

	// -------------------------------------------------------------------------------------------------------
	//
	//  Optical Sensor
	//
	// -------------------------------------------------------------------------------------------------------
	/*
	 * Enable optical sensor
	 */
	public void enableLuxometer() {
		// Write "01" to enable light sensor
		if (CC2650)
			m_bluetoothGatt.writeCharacteristicValue(TiSensorTagGatt.HANDLE_OPTO_SENSOR_ENABLE_2650, "01");
		else
			s_logger.info("Not optical sensor on CC2541.");
			
	}
	
	/*
	 * Disable optical sensor
	 */
	public void disableLuxometer() {
		// Write "00" to disable light sensor
		if (CC2650)
			m_bluetoothGatt.writeCharacteristicValue(TiSensorTagGatt.HANDLE_OPTO_SENSOR_ENABLE_2650, "00");
		else
			s_logger.info("Not optical sensor on CC2541.");
	}
	
	/*
	 * Read optical sensor
	 */
	public double readLight() {
		double light = 0.0;
		// Read value
		try {
			if (CC2650)
				light = calculateLight(m_bluetoothGatt.readCharacteristicValue(TiSensorTagGatt.HANDLE_OPTO_SENSOR_VALUE_2650));
			else {
				s_logger.info("Not optical sensor on CC2541.");
				light = 0.0;
			}
		} catch (KuraException e) {
			s_logger.error(e.toString());
		}
		return light;
	}
	
	/*
	 * Read optical sensor by UUID
	 */
	public double readLightByUuid() {
		double light = 0.0;
		try {
			if (CC2650)
				light = calculateLight(m_bluetoothGatt.readCharacteristicValueByUuid(TiSensorTagGatt.UUID_OPTO_SENSOR_VALUE));
			else {
				s_logger.info("Not optical sensor on CC2541.");
				light = 0.0;
			}
		} catch (KuraException e) {
			s_logger.error(e.toString());
		}
		return light;
	}
	
	/*
	 * Enable optical notifications
	 */
	public void enableLightNotifications() {
		// Write "01:00 to enable notifications
		if (CC2650)
			m_bluetoothGatt.writeCharacteristicValue(TiSensorTagGatt.HANDLE_OPTO_SENSOR_NOTIFICATION_2650, "01:00");
		else
			s_logger.info("Not optical sensor on CC2541.");
	}
	
	/*
	 * Disable optical notifications
	 */
	public void disableLightNotifications() {
		// Write "00:00 to enable notifications
		if (CC2650)
			m_bluetoothGatt.writeCharacteristicValue(TiSensorTagGatt.HANDLE_OPTO_SENSOR_NOTIFICATION_2650, "00:00");
		else
			s_logger.info("Not optical sensor on CC2541.");
	}
	
	/*
	 * Set sampling period (only for CC2650)
	 */
	public void setLuxometerPeriod(String period) {
		m_bluetoothGatt.writeCharacteristicValue(TiSensorTagGatt.HANDLE_OPTO_SENSOR_PERIOD_2650, period);
	}
	
	/*
	 * Calculate light
	 */
	private double calculateLight(String value) {
		
		s_logger.info("Received luxometer value: " + value);
		
		byte[] valueByte = hexStringToByteArray(value.replace(" ", ""));
		int sfloat = shortUnsignedAtOffset(valueByte, 0);
		
		int mantissa;
		int exponent;

		mantissa = sfloat & 0x0FFF;
		exponent = (sfloat & 0xF000) >> 12;

		return (double) mantissa * (0.01 * Math.pow(2.0, (double) exponent)); 
		
	}

	// --------------------------------------------------------------------------------------------
	//
	//  Keys, reference: http://processors.wiki.ti.com/index.php/SensorTag_User_Guide (for CC2541)
	//
	// --------------------------------------------------------------------------------------------
	/*
	 * Read keys status
	 */
	public String readKeysStatus() {
		String key = "";
		// Read value
		try {
			if (CC2650)
				key = m_bluetoothGatt.readCharacteristicValue(TiSensorTagGatt.HANDLE_KEYS_STATUS_2650);
			else
				key = m_bluetoothGatt.readCharacteristicValue(TiSensorTagGatt.HANDLE_KEYS_STATUS_2541);
		} catch (KuraException e) {
			s_logger.error(e.toString());
		}
		return key;
	}
	
	/*
	 * Read keys status by UUID
	 */
	public String readKeysStatusByUuid() {
		String key = "";
		try {
			key = m_bluetoothGatt.readCharacteristicValueByUuid(TiSensorTagGatt.UUID_KEYS_STATUS);
		} catch (KuraException e) {
			s_logger.error(e.toString());
		}
		return key;			
	}
	
	/*
	 * Enable keys notification
	 */
	public void enableKeysNotification() {
		//Write "01:00 to enable keys
		if (CC2650)
			m_bluetoothGatt.writeCharacteristicValue(TiSensorTagGatt.HANDLE_KEYS_NOTIFICATION_2650, "01:00");
		else
			m_bluetoothGatt.writeCharacteristicValue(TiSensorTagGatt.HANDLE_KEYS_NOTIFICATION_2541, "01:00");
	}
	/*
	 * Disable keys notifications
	 */
	public void disableKeysNotifications() {
		//Write "00:00 to disable notifications
		if (CC2650)
			m_bluetoothGatt.writeCharacteristicValue(TiSensorTagGatt.HANDLE_KEYS_NOTIFICATION_2650, "00:00");
		else
			m_bluetoothGatt.writeCharacteristicValue(TiSensorTagGatt.HANDLE_KEYS_NOTIFICATION_2541, "00:00");
	}

	// -------------------------------------------------------------------------------------------------------
	//
	//  IO Service
	//
	// -------------------------------------------------------------------------------------------------------
	/*
	 * Enable IO Service
	 */
	public void enableIOService() {
		// Write "01" to enable IO Service
		if (CC2650)
			m_bluetoothGatt.writeCharacteristicValue(TiSensorTagGatt.HANDLE_IO_SENSOR_ENABLE_2650, "01");
		else
			s_logger.info("Not IO Service on CC2541.");
			
	}
	
	/*
	 * Disable IO Service
	 */
	public void disableIOService() {
		// Write "00" to disable IO Service
		if (CC2650)
			m_bluetoothGatt.writeCharacteristicValue(TiSensorTagGatt.HANDLE_IO_SENSOR_ENABLE_2650, "00");
		else
			s_logger.info("Not IO Service on CC2541.");
	}
	
	/*
	 * Switch on red led
	 */
	public void switchOnRedLed() {
		// Write "01" to switch on red led
		if (CC2650) {
			int value;
			String hexValue;
			try {
				value = Integer.parseInt(m_bluetoothGatt.readCharacteristicValue(TiSensorTagGatt.HANDLE_IO_SENSOR_VALUE_2650), 16) | 0x01;
				hexValue = Integer.toHexString(value);
				m_bluetoothGatt.writeCharacteristicValue(TiSensorTagGatt.HANDLE_IO_SENSOR_VALUE_2650, hexValue.length() < 2 ? "0" + hexValue : hexValue);
			} catch (KuraException e) {
				s_logger.error("Unable to read characteristic", e);
			}
		}
		else
			s_logger.info("Not IO Service on CC2541.");
	}
	
	/*
	 * Switch off red led
	 */
	public void switchOffRedLed() {
		// Write "00" to switch off red led
		if (CC2650) {
			int value;
			String hexValue;
			try {
				value = Integer.parseInt(m_bluetoothGatt.readCharacteristicValue(TiSensorTagGatt.HANDLE_IO_SENSOR_VALUE_2650), 16) & 0xFE;
				hexValue = Integer.toHexString(value);
				m_bluetoothGatt.writeCharacteristicValue(TiSensorTagGatt.HANDLE_IO_SENSOR_VALUE_2650, hexValue.length() < 2 ? "0" + hexValue : hexValue);
			} catch (KuraException e) {
				s_logger.error("Unable to read characteristic", e);
			}
		}
		else
			s_logger.info("Not IO Service on CC2541.");
	}

	/*
	 * Switch on green led
	 */
	public void switchOnGreenLed() {
		// Write "02" to switch on green led
		if (CC2650) {
			int value;
			String hexValue;
			try {
				value = Integer.parseInt(m_bluetoothGatt.readCharacteristicValue(TiSensorTagGatt.HANDLE_IO_SENSOR_VALUE_2650), 16) | 0x02;
				hexValue = Integer.toHexString(value);
				m_bluetoothGatt.writeCharacteristicValue(TiSensorTagGatt.HANDLE_IO_SENSOR_VALUE_2650, hexValue.length() < 2 ? "0" + hexValue : hexValue);
			} catch (KuraException e) {
				s_logger.error("Unable to read characteristic", e);
			}
		}
		else
			s_logger.info("Not IO Service on CC2541.");
	}
	
	/*
	 * Switch off green led
	 */
	public void switchOffGreenLed() {
		// Write "00" to switch off green led
		if (CC2650) {
			int value;
			String hexValue;
			try {
				value = Integer.parseInt(m_bluetoothGatt.readCharacteristicValue(TiSensorTagGatt.HANDLE_IO_SENSOR_VALUE_2650), 16) & 0xFD;
				hexValue = Integer.toHexString(value);
				m_bluetoothGatt.writeCharacteristicValue(TiSensorTagGatt.HANDLE_IO_SENSOR_VALUE_2650, hexValue.length() < 2 ? "0" + hexValue : hexValue);
			} catch (KuraException e) {
				s_logger.error("Unable to read characteristic", e);
			}
		}
		else
			s_logger.info("Not IO Service on CC2541.");
	}
	
	/*
	 * Switch on buzzer
	 */
	public void switchOnBuzzer() {
		// Write "04" to switch on buzzer
		if (CC2650) {
			int value;
			String hexValue;
			try {
				value = Integer.parseInt(m_bluetoothGatt.readCharacteristicValue(TiSensorTagGatt.HANDLE_IO_SENSOR_VALUE_2650), 16) | 0x04;
				hexValue = Integer.toHexString(value);
				m_bluetoothGatt.writeCharacteristicValue(TiSensorTagGatt.HANDLE_IO_SENSOR_VALUE_2650, hexValue.length() < 2 ? "0" + hexValue : hexValue);
			} catch (KuraException e) {
				s_logger.error("Unable to read characteristic", e);
			}
		}
		else
			s_logger.info("Not IO Service on CC2541.");
	}
	
	/*
	 * Switch off buzzer
	 */
	public void switchOffBuzzer() {
		// Write "00" to switch off buzzer
		if (CC2650) {
			int value;
			String hexValue;
			try {
				value = Integer.parseInt(m_bluetoothGatt.readCharacteristicValue(TiSensorTagGatt.HANDLE_IO_SENSOR_VALUE_2650), 16) & 0xFB;
				hexValue = Integer.toHexString(value);
				m_bluetoothGatt.writeCharacteristicValue(TiSensorTagGatt.HANDLE_IO_SENSOR_VALUE_2650, hexValue.length() < 2 ? "0" + hexValue : hexValue);
			} catch (KuraException e) {
				s_logger.error("Unable to read characteristic", e);
			}
		}
		else
			s_logger.info("Not IO Service on CC2541.");
	}
	
	// ---------------------------------------------------------------------------------------------
	//
	//  BluetoothLeNotificationListener API
	//
	// ---------------------------------------------------------------------------------------------
	@Override
	public void onDataReceived(String handle, String value) {
		
		if (handle.equals(TiSensorTagGatt.HANDLE_KEYS_STATUS_2541) || handle.equals(TiSensorTagGatt.HANDLE_KEYS_STATUS_2650)) {
			s_logger.info("Received keys value: " + value);
			if (!value.equals("00"))
				BluetoothLe.doPublishKeys(m_device.getAdress(), Integer.parseInt(value) );
		}
		
	}
	
	// ---------------------------------------------------------------------------------------------
	//
	//  Auxiliary methods
	//
	// ---------------------------------------------------------------------------------------------
	private int unsignedToSigned(int unsigned, int bitLength) {
		if ((unsigned & (1 << bitLength-1)) != 0) {
            unsigned = -1 * ((1 << bitLength-1) - (unsigned & ((1 << bitLength-1) - 1)));
=======

        } else {

            int t_r = shortSignedAtOffset(valueByte, 0);
            int p_r = shortUnsignedAtOffset(valueByte, 2);

            byte[] pressureCalibrationByte = hexStringToByteArray(this.pressureCalibration.replace(" ", ""));
            int c[] = new int[8];
            c[0] = shortUnsignedAtOffset(pressureCalibrationByte, 0);
            c[1] = shortUnsignedAtOffset(pressureCalibrationByte, 2);
            c[2] = shortUnsignedAtOffset(pressureCalibrationByte, 4);
            c[3] = shortUnsignedAtOffset(pressureCalibrationByte, 6);
            c[4] = shortSignedAtOffset(pressureCalibrationByte, 8);
            c[5] = shortSignedAtOffset(pressureCalibrationByte, 10);
            c[6] = shortSignedAtOffset(pressureCalibrationByte, 12);
            c[7] = shortSignedAtOffset(pressureCalibrationByte, 14);

            // Ignore temperature from pressure sensor
            // double t_a = (100 * (c[0] * t_r / Math.pow(2,8) + c[1] * Math.pow(2,6))) / Math.pow(2,16);
            double S = c[2] + c[3] * t_r / Math.pow(2, 17) + c[4] * t_r / Math.pow(2, 15) * t_r / Math.pow(2, 19);
            double O = c[5] * Math.pow(2, 14) + c[6] * t_r / Math.pow(2, 3)
                    + c[7] * t_r / Math.pow(2, 15) * t_r / Math.pow(2, 4);
            p_a = (S * p_r + O) / Math.pow(2, 14) / 100.0;

        }

        return p_a;
    }

    // --------------------------------------------------------------------------------------------------------
    //
    // Gyroscope Sensor, reference: http://processors.wiki.ti.com/index.php/SensorTag_User_Guide (for CC2541)
    //
    // --------------------------------------------------------------------------------------------------------
    /*
     * Enable gyroscope sensor
     */
    public void enableGyroscope(String enable) {
        if (this.CC2650) {
            this.m_bluetoothGatt.writeCharacteristicValue(TiSensorTagGatt.HANDLE_MOV_SENSOR_ENABLE_2650, enable);
        } else {
            // Write "00" to turn off gyroscope, "01" to enable X axis only, "02" to enable Y axis only,
            // "03" = X and Y, "04" = Z only, "05" = X and Z, "06" = Y and Z and "07" = X, Y and Z.
            this.m_bluetoothGatt.writeCharacteristicValue(TiSensorTagGatt.HANDLE_GYR_SENSOR_ENABLE_2541, enable);
        }
    }

    /*
     * Disable gyroscope sensor
     */
    public void disableGyroscope() {
        // Write "00" to disable gyroscope sensor
        if (this.CC2650) {
            this.m_bluetoothGatt.writeCharacteristicValue(TiSensorTagGatt.HANDLE_MOV_SENSOR_ENABLE_2650, "0000");
        } else {
            this.m_bluetoothGatt.writeCharacteristicValue(TiSensorTagGatt.HANDLE_GYR_SENSOR_ENABLE_2541, "00");
        }
    }

    /*
     * Read gyroscope sensor
     */
    public float[] readGyroscope() {
        float[] gyroscope = new float[3];
        // Read value
        try {
            if (this.CC2650) {
                gyroscope = calculateGyroscope(
                        this.m_bluetoothGatt.readCharacteristicValue(TiSensorTagGatt.HANDLE_MOV_SENSOR_VALUE_2650));
            } else {
                gyroscope = calculateGyroscope(
                        this.m_bluetoothGatt.readCharacteristicValue(TiSensorTagGatt.HANDLE_GYR_SENSOR_VALUE_2541));
            }
        } catch (KuraException e) {
            s_logger.error(e.toString());
        }
        return gyroscope;
    }

    /*
     * Read gyroscope sensor by UUID
     */
    public float[] readGyroscopeByUuid() {
        float[] gyroscope = new float[3];
        try {
            if (this.CC2650) {
                gyroscope = calculateGyroscope(
                        this.m_bluetoothGatt.readCharacteristicValueByUuid(TiSensorTagGatt.UUID_MOV_SENSOR_VALUE));
            } else {
                gyroscope = calculateGyroscope(
                        this.m_bluetoothGatt.readCharacteristicValueByUuid(TiSensorTagGatt.UUID_GYR_SENSOR_VALUE));
            }
        } catch (KuraException e) {
            s_logger.error(e.toString());
        }
        return gyroscope;
    }

    /*
     * Enable gyroscope notifications
     */
    public void enableGyroscopeNotifications() {
        // Write "01:00 to enable notifications
        if (this.CC2650) {
            this.m_bluetoothGatt.writeCharacteristicValue(TiSensorTagGatt.HANDLE_MOV_SENSOR_NOTIFICATION_2650, "01:00");
        } else {
            this.m_bluetoothGatt.writeCharacteristicValue(TiSensorTagGatt.HANDLE_GYR_SENSOR_NOTIFICATION_2541, "01:00");
        }
    }

    /*
     * Disable gyroscope notifications
     */
    public void disableGyroscopeNotifications() {
        // Write "00:00 to enable notifications
        if (this.CC2650) {
            this.m_bluetoothGatt.writeCharacteristicValue(TiSensorTagGatt.HANDLE_MOV_SENSOR_NOTIFICATION_2650, "00:00");
        } else {
            this.m_bluetoothGatt.writeCharacteristicValue(TiSensorTagGatt.HANDLE_GYR_SENSOR_NOTIFICATION_2541, "00:00");
        }
    }

    /*
     * Set sampling period (only for CC2650)
     */
    public void setGyroscopePeriod(String period) {
        this.m_bluetoothGatt.writeCharacteristicValue(TiSensorTagGatt.HANDLE_MOV_SENSOR_PERIOD_2650, period);
    }

    /*
     * Calculate gyroscope
     */
    private float[] calculateGyroscope(String value) {

        s_logger.info("Received gyro value: " + value);

        float[] gyroscope = new float[3];
        byte[] valueByte = hexStringToByteArray(value.replace(" ", ""));

        int y = shortSignedAtOffset(valueByte, 0);
        int x = shortSignedAtOffset(valueByte, 2);
        int z = shortSignedAtOffset(valueByte, 4);

        if (this.CC2650) {

            final float SCALE = 65535 / 500;

            gyroscope[0] = x / SCALE;
            gyroscope[1] = y / SCALE;
            gyroscope[2] = z / SCALE;
        } else {
            gyroscope[0] = x * (500f / 65536f);
            gyroscope[1] = y * (500f / 65536f) * -1;
            gyroscope[2] = z * (500f / 65536f);
        }

        return gyroscope;
    }

    // -------------------------------------------------------------------------------------------------------
    //
    // Optical Sensor
    //
    // -------------------------------------------------------------------------------------------------------
    /*
     * Enable optical sensor
     */
    public void enableLuxometer() {
        // Write "01" to enable light sensor
        if (this.CC2650) {
            this.m_bluetoothGatt.writeCharacteristicValue(TiSensorTagGatt.HANDLE_OPTO_SENSOR_ENABLE_2650, "01");
        } else {
            s_logger.info("Not optical sensor on CC2541.");
        }

    }

    /*
     * Disable optical sensor
     */
    public void disableLuxometer() {
        // Write "00" to disable light sensor
        if (this.CC2650) {
            this.m_bluetoothGatt.writeCharacteristicValue(TiSensorTagGatt.HANDLE_OPTO_SENSOR_ENABLE_2650, "00");
        } else {
            s_logger.info("Not optical sensor on CC2541.");
        }
    }

    /*
     * Read optical sensor
     */
    public double readLight() {
        double light = 0.0;
        // Read value
        try {
            if (this.CC2650) {
                light = calculateLight(
                        this.m_bluetoothGatt.readCharacteristicValue(TiSensorTagGatt.HANDLE_OPTO_SENSOR_VALUE_2650));
            } else {
                s_logger.info("Not optical sensor on CC2541.");
                light = 0.0;
            }
        } catch (KuraException e) {
            s_logger.error(e.toString());
        }
        return light;
    }

    /*
     * Read optical sensor by UUID
     */
    public double readLightByUuid() {
        double light = 0.0;
        try {
            if (this.CC2650) {
                light = calculateLight(
                        this.m_bluetoothGatt.readCharacteristicValueByUuid(TiSensorTagGatt.UUID_OPTO_SENSOR_VALUE));
            } else {
                s_logger.info("Not optical sensor on CC2541.");
                light = 0.0;
            }
        } catch (KuraException e) {
            s_logger.error(e.toString());
        }
        return light;
    }

    /*
     * Enable optical notifications
     */
    public void enableLightNotifications() {
        // Write "01:00 to enable notifications
        if (this.CC2650) {
            this.m_bluetoothGatt.writeCharacteristicValue(TiSensorTagGatt.HANDLE_OPTO_SENSOR_NOTIFICATION_2650,
                    "01:00");
        } else {
            s_logger.info("Not optical sensor on CC2541.");
        }
    }

    /*
     * Disable optical notifications
     */
    public void disableLightNotifications() {
        // Write "00:00 to enable notifications
        if (this.CC2650) {
            this.m_bluetoothGatt.writeCharacteristicValue(TiSensorTagGatt.HANDLE_OPTO_SENSOR_NOTIFICATION_2650,
                    "00:00");
        } else {
            s_logger.info("Not optical sensor on CC2541.");
        }
    }

    /*
     * Set sampling period (only for CC2650)
     */
    public void setLuxometerPeriod(String period) {
        this.m_bluetoothGatt.writeCharacteristicValue(TiSensorTagGatt.HANDLE_OPTO_SENSOR_PERIOD_2650, period);
    }

    /*
     * Calculate light
     */
    private double calculateLight(String value) {

        s_logger.info("Received luxometer value: " + value);

        byte[] valueByte = hexStringToByteArray(value.replace(" ", ""));
        int sfloat = shortUnsignedAtOffset(valueByte, 0);

        int mantissa;
        int exponent;

        mantissa = sfloat & 0x0FFF;
        exponent = (sfloat & 0xF000) >> 12;

        return mantissa * (0.01 * Math.pow(2.0, exponent));

    }

    // --------------------------------------------------------------------------------------------
    //
    // Keys, reference: http://processors.wiki.ti.com/index.php/SensorTag_User_Guide (for CC2541)
    //
    // --------------------------------------------------------------------------------------------
    /*
     * Read keys status
     */
    public String readKeysStatus() {
        String key = "";
        // Read value
        try {
            if (this.CC2650) {
                key = this.m_bluetoothGatt.readCharacteristicValue(TiSensorTagGatt.HANDLE_KEYS_STATUS_2650);
            } else {
                key = this.m_bluetoothGatt.readCharacteristicValue(TiSensorTagGatt.HANDLE_KEYS_STATUS_2541);
            }
        } catch (KuraException e) {
            s_logger.error(e.toString());
        }
        return key;
    }

    /*
     * Read keys status by UUID
     */
    public String readKeysStatusByUuid() {
        String key = "";
        try {
            key = this.m_bluetoothGatt.readCharacteristicValueByUuid(TiSensorTagGatt.UUID_KEYS_STATUS);
        } catch (KuraException e) {
            s_logger.error(e.toString());
        }
        return key;
    }

    /*
     * Enable keys notification
     */
    public void enableKeysNotification() {
        // Write "01:00 to enable keys
        if (this.CC2650) {
            this.m_bluetoothGatt.writeCharacteristicValue(TiSensorTagGatt.HANDLE_KEYS_NOTIFICATION_2650, "01:00");
        } else {
            this.m_bluetoothGatt.writeCharacteristicValue(TiSensorTagGatt.HANDLE_KEYS_NOTIFICATION_2541, "01:00");
        }
    }

    /*
     * Disable keys notifications
     */
    public void disableKeysNotifications() {
        // Write "00:00 to disable notifications
        if (this.CC2650) {
            this.m_bluetoothGatt.writeCharacteristicValue(TiSensorTagGatt.HANDLE_KEYS_NOTIFICATION_2650, "00:00");
        } else {
            this.m_bluetoothGatt.writeCharacteristicValue(TiSensorTagGatt.HANDLE_KEYS_NOTIFICATION_2541, "00:00");
        }
    }

    // -------------------------------------------------------------------------------------------------------
    //
    // IO Service
    //
    // -------------------------------------------------------------------------------------------------------
    /*
     * Enable IO Service
     */
    public void enableIOService() {
        // Write "01" to enable IO Service
        if (this.CC2650) {
            this.m_bluetoothGatt.writeCharacteristicValue(TiSensorTagGatt.HANDLE_IO_SENSOR_ENABLE_2650, "01");
        } else {
            s_logger.info("Not IO Service on CC2541.");
        }

    }

    /*
     * Disable IO Service
     */
    public void disableIOService() {
        // Write "00" to disable IO Service
        if (this.CC2650) {
            this.m_bluetoothGatt.writeCharacteristicValue(TiSensorTagGatt.HANDLE_IO_SENSOR_ENABLE_2650, "00");
        } else {
            s_logger.info("Not IO Service on CC2541.");
        }
    }

    /*
     * Switch on red led
     */
    public void switchOnRedLed() {
        // Write "01" to switch on red led
        if (this.CC2650) {
            int value;
            String hexValue;
            try {
                value = Integer.parseInt(
                        this.m_bluetoothGatt.readCharacteristicValue(TiSensorTagGatt.HANDLE_IO_SENSOR_VALUE_2650), 16)
                        | 0x01;
                hexValue = Integer.toHexString(value);
                this.m_bluetoothGatt.writeCharacteristicValue(TiSensorTagGatt.HANDLE_IO_SENSOR_VALUE_2650,
                        hexValue.length() < 2 ? "0" + hexValue : hexValue);
            } catch (KuraException e) {
                s_logger.error("Unable to read characteristic", e);
            }
        } else {
            s_logger.info("Not IO Service on CC2541.");
        }
    }

    /*
     * Switch off red led
     */
    public void switchOffRedLed() {
        // Write "00" to switch off red led
        if (this.CC2650) {
            int value;
            String hexValue;
            try {
                value = Integer.parseInt(
                        this.m_bluetoothGatt.readCharacteristicValue(TiSensorTagGatt.HANDLE_IO_SENSOR_VALUE_2650), 16)
                        & 0xFE;
                hexValue = Integer.toHexString(value);
                this.m_bluetoothGatt.writeCharacteristicValue(TiSensorTagGatt.HANDLE_IO_SENSOR_VALUE_2650,
                        hexValue.length() < 2 ? "0" + hexValue : hexValue);
            } catch (KuraException e) {
                s_logger.error("Unable to read characteristic", e);
            }
        } else {
            s_logger.info("Not IO Service on CC2541.");
        }
    }

    /*
     * Switch on green led
     */
    public void switchOnGreenLed() {
        // Write "02" to switch on green led
        if (this.CC2650) {
            int value;
            String hexValue;
            try {
                value = Integer.parseInt(
                        this.m_bluetoothGatt.readCharacteristicValue(TiSensorTagGatt.HANDLE_IO_SENSOR_VALUE_2650), 16)
                        | 0x02;
                hexValue = Integer.toHexString(value);
                this.m_bluetoothGatt.writeCharacteristicValue(TiSensorTagGatt.HANDLE_IO_SENSOR_VALUE_2650,
                        hexValue.length() < 2 ? "0" + hexValue : hexValue);
            } catch (KuraException e) {
                s_logger.error("Unable to read characteristic", e);
            }
        } else {
            s_logger.info("Not IO Service on CC2541.");
        }
    }

    /*
     * Switch off green led
     */
    public void switchOffGreenLed() {
        // Write "00" to switch off green led
        if (this.CC2650) {
            int value;
            String hexValue;
            try {
                value = Integer.parseInt(
                        this.m_bluetoothGatt.readCharacteristicValue(TiSensorTagGatt.HANDLE_IO_SENSOR_VALUE_2650), 16)
                        & 0xFD;
                hexValue = Integer.toHexString(value);
                this.m_bluetoothGatt.writeCharacteristicValue(TiSensorTagGatt.HANDLE_IO_SENSOR_VALUE_2650,
                        hexValue.length() < 2 ? "0" + hexValue : hexValue);
            } catch (KuraException e) {
                s_logger.error("Unable to read characteristic", e);
            }
        } else {
            s_logger.info("Not IO Service on CC2541.");
        }
    }

    /*
     * Switch on buzzer
     */
    public void switchOnBuzzer() {
        // Write "04" to switch on buzzer
        if (this.CC2650) {
            int value;
            String hexValue;
            try {
                value = Integer.parseInt(
                        this.m_bluetoothGatt.readCharacteristicValue(TiSensorTagGatt.HANDLE_IO_SENSOR_VALUE_2650), 16)
                        | 0x04;
                hexValue = Integer.toHexString(value);
                this.m_bluetoothGatt.writeCharacteristicValue(TiSensorTagGatt.HANDLE_IO_SENSOR_VALUE_2650,
                        hexValue.length() < 2 ? "0" + hexValue : hexValue);
            } catch (KuraException e) {
                s_logger.error("Unable to read characteristic", e);
            }
        } else {
            s_logger.info("Not IO Service on CC2541.");
        }
    }

    /*
     * Switch off buzzer
     */
    public void switchOffBuzzer() {
        // Write "00" to switch off buzzer
        if (this.CC2650) {
            int value;
            String hexValue;
            try {
                value = Integer.parseInt(
                        this.m_bluetoothGatt.readCharacteristicValue(TiSensorTagGatt.HANDLE_IO_SENSOR_VALUE_2650), 16)
                        & 0xFB;
                hexValue = Integer.toHexString(value);
                this.m_bluetoothGatt.writeCharacteristicValue(TiSensorTagGatt.HANDLE_IO_SENSOR_VALUE_2650,
                        hexValue.length() < 2 ? "0" + hexValue : hexValue);
            } catch (KuraException e) {
                s_logger.error("Unable to read characteristic", e);
            }
        } else {
            s_logger.info("Not IO Service on CC2541.");
        }
    }

    // ---------------------------------------------------------------------------------------------
    //
    // BluetoothLeNotificationListener API
    //
    // ---------------------------------------------------------------------------------------------
    @Override
    public void onDataReceived(String handle, String value) {

        if (handle.equals(TiSensorTagGatt.HANDLE_KEYS_STATUS_2541)
                || handle.equals(TiSensorTagGatt.HANDLE_KEYS_STATUS_2650)) {
            s_logger.info("Received keys value: " + value);
            if (!value.equals("00")) {
                BluetoothLe.doPublishKeys(this.m_device.getAdress(), Integer.parseInt(value));
            }
        }

    }

    // ---------------------------------------------------------------------------------------------
    //
    // Auxiliary methods
    //
    // ---------------------------------------------------------------------------------------------
    private int unsignedToSigned(int unsigned, int bitLength) {
        if ((unsigned & 1 << bitLength - 1) != 0) {
            unsigned = -1 * ((1 << bitLength - 1) - (unsigned & (1 << bitLength - 1) - 1));
>>>>>>> e3f74823
        }
        return unsigned;
    }

    private String hexAsciiToString(String hex) {
        hex = hex.replaceAll(" ", "");
        StringBuilder output = new StringBuilder();
        for (int i = 0; i < hex.length(); i += 2) {
            String str = hex.substring(i, i + 2);
            output.append((char) Integer.parseInt(str, 16));
        }
        return output.toString();
    }

    public static byte[] hexStringToByteArray(String s) {
        int len = s.length();
        byte[] data = new byte[len / 2];
        for (int i = 0; i < len; i += 2) {
            data[i / 2] = (byte) ((Character.digit(s.charAt(i), 16) << 4) + Character.digit(s.charAt(i + 1), 16));
        }
        return data;
    }

    private static Integer shortSignedAtOffset(byte[] c, int offset) {
        Integer lowerByte = c[offset] & 0xFF;
        Integer upperByte = (int) c[offset + 1]; // Interpret MSB as signedan
        return (upperByte << 8) + lowerByte;
    }

    private static Integer shortUnsignedAtOffset(byte[] c, int offset) {
        Integer lowerByte = c[offset] & 0xFF;
        Integer upperByte = c[offset + 1] & 0xFF;
        return (upperByte << 8) + lowerByte;
    }

    private static Integer twentyFourBitUnsignedAtOffset(byte[] c, int offset) {
        Integer lowerByte = c[offset] & 0xFF;
        Integer mediumByte = c[offset + 1] & 0xFF;
        Integer upperByte = c[offset + 2] & 0xFF;
        return (upperByte << 16) + (mediumByte << 8) + lowerByte;
    }
}<|MERGE_RESOLUTION|>--- conflicted
+++ resolved
@@ -27,52 +27,6 @@
 
 public class TiSensorTag implements BluetoothLeNotificationListener {
 
-<<<<<<< HEAD
-	private static final Logger s_logger = LoggerFactory.getLogger(TiSensorTag.class);
-	
-	private BluetoothGatt   m_bluetoothGatt;
-	private BluetoothDevice m_device;
-	private boolean         m_connected;
-	private String          pressureCalibration;
-	private boolean         CC2650;
-	private String          firmwareRevision;
-	
-	public TiSensorTag(BluetoothDevice bluetoothDevice) {
-		m_device = bluetoothDevice;
-		m_connected = false;
-		if (m_device.getName().contains("CC2650 SensorTag"))
-			CC2650 = true;
-		else
-			CC2650 = false;
-				
-	}
-	
-	public BluetoothDevice getBluetoothDevice() {
-		return m_device;
-	}
-
-	public void setBluetoothDevice(BluetoothDevice device) {
-		m_device = device;
-	}
-	
-	public boolean isConnected() {
-		m_connected = checkConnection();
-		return m_connected;
-	}
-	
-    public boolean connect(String adapterName) {
-        m_bluetoothGatt = m_device.getBluetoothGatt();
-        boolean connected = false;
-		try {
-			connected = m_bluetoothGatt.connect(adapterName);
-		} catch (KuraException e) {
-			s_logger.error(e.toString());
-		}
-        if(connected) {
-            m_bluetoothGatt.setBluetoothLeNotificationListener(this);
-            m_connected = true;
-            return true;
-=======
     private static final Logger s_logger = LoggerFactory.getLogger(TiSensorTag.class);
 
     private BluetoothGatt m_bluetoothGatt;
@@ -113,7 +67,6 @@
             connected = this.m_bluetoothGatt.connect(adapterName);
         } catch (KuraException e) {
             s_logger.error(e.toString());
->>>>>>> e3f74823
         }
         if (connected) {
             this.m_bluetoothGatt.setBluetoothLeNotificationListener(this);
@@ -924,502 +877,6 @@
                 output = mantissa * magnitude;
                 p_a = output / 100.0;
             }
-<<<<<<< HEAD
-            
-		}
-		else {
-			
-			int t_r = shortSignedAtOffset(valueByte, 0);
-			int p_r = shortUnsignedAtOffset(valueByte, 2);
-			
-			byte[] pressureCalibrationByte = hexStringToByteArray(pressureCalibration.replace(" ", ""));
-			int c[] = new int[8];
-			c[0] = shortUnsignedAtOffset(pressureCalibrationByte, 0);
-			c[1] = shortUnsignedAtOffset(pressureCalibrationByte, 2);
-			c[2] = shortUnsignedAtOffset(pressureCalibrationByte, 4);
-			c[3] = shortUnsignedAtOffset(pressureCalibrationByte, 6);
-			c[4] = shortSignedAtOffset(pressureCalibrationByte, 8);
-			c[5] = shortSignedAtOffset(pressureCalibrationByte, 10);
-			c[6] = shortSignedAtOffset(pressureCalibrationByte, 12);
-			c[7] = shortSignedAtOffset(pressureCalibrationByte, 14);
-			
-			// Ignore temperature from pressure sensor
-			// double t_a = (100 * (c[0] * t_r / Math.pow(2,8) + c[1] * Math.pow(2,6))) / Math.pow(2,16);
-		    double S = c[2] + c[3] * t_r / Math.pow(2,17) + ((c[4] * t_r / Math.pow(2,15)) * t_r) / Math.pow(2,19);
-		    double O = c[5] * Math.pow(2,14) + c[6] * t_r / Math.pow(2,3) + ((c[7] * t_r / Math.pow(2,15)) * t_r) / Math.pow(2,4);
-		    p_a = (S * p_r + O) / Math.pow(2,14) / 100.0;
-		    
-		}
-		
-	    return p_a;
-	}
-
-	// --------------------------------------------------------------------------------------------------------
-	//
-	//  Gyroscope Sensor, reference: http://processors.wiki.ti.com/index.php/SensorTag_User_Guide (for CC2541)
-	//
-	// --------------------------------------------------------------------------------------------------------
-	/*
-	 * Enable gyroscope sensor
-	 */
-	public void enableGyroscope(String enable) {
-		if (CC2650) {
-			m_bluetoothGatt.writeCharacteristicValue(TiSensorTagGatt.HANDLE_MOV_SENSOR_ENABLE_2650, enable);
-		}
-		else {
-			// Write "00" to turn off gyroscope, "01" to enable X axis only, "02" to enable Y axis only, 
-			// "03" = X and Y, "04" = Z only, "05" = X and Z, "06" = Y and Z and "07" = X, Y and Z.  
-			m_bluetoothGatt.writeCharacteristicValue(TiSensorTagGatt.HANDLE_GYR_SENSOR_ENABLE_2541, enable);
-		}
-	}
-	
-	/*
-	 * Disable gyroscope sensor
-	 */
-	public void disableGyroscope() {
-		// Write "00" to disable gyroscope sensor
-		if (CC2650)
-			m_bluetoothGatt.writeCharacteristicValue(TiSensorTagGatt.HANDLE_MOV_SENSOR_ENABLE_2650, "0000");
-		else
-			m_bluetoothGatt.writeCharacteristicValue(TiSensorTagGatt.HANDLE_GYR_SENSOR_ENABLE_2541, "00");
-	}
-	
-	/*
-	 * Read gyroscope sensor
-	 */
-	public float[] readGyroscope() {
-		float[] gyroscope = new float[3];
-		// Read value
-		try {
-			if (CC2650)
-				gyroscope = calculateGyroscope(m_bluetoothGatt.readCharacteristicValue(TiSensorTagGatt.HANDLE_MOV_SENSOR_VALUE_2650));
-			else
-				gyroscope = calculateGyroscope(m_bluetoothGatt.readCharacteristicValue(TiSensorTagGatt.HANDLE_GYR_SENSOR_VALUE_2541));
-		} catch (KuraException e) {
-			s_logger.error(e.toString());
-		}
-		return gyroscope;
-	}
-	
-	/*
-	 * Read gyroscope sensor by UUID
-	 */
-	public float[] readGyroscopeByUuid() {
-		float[] gyroscope = new float[3];
-		try {
-			if (CC2650)
-				gyroscope = calculateGyroscope(m_bluetoothGatt.readCharacteristicValueByUuid(TiSensorTagGatt.UUID_MOV_SENSOR_VALUE));
-			else
-				gyroscope = calculateGyroscope(m_bluetoothGatt.readCharacteristicValueByUuid(TiSensorTagGatt.UUID_GYR_SENSOR_VALUE));
-		} catch (KuraException e) {
-			s_logger.error(e.toString());
-		}
-		return gyroscope;			
-	}
-	
-	/*
-	 * Enable gyroscope notifications
-	 */
-	public void enableGyroscopeNotifications() {
-		// Write "01:00 to enable notifications
-		if (CC2650)
-			m_bluetoothGatt.writeCharacteristicValue(TiSensorTagGatt.HANDLE_MOV_SENSOR_NOTIFICATION_2650, "01:00");
-		else
-			m_bluetoothGatt.writeCharacteristicValue(TiSensorTagGatt.HANDLE_GYR_SENSOR_NOTIFICATION_2541, "01:00");
-	}
-	
-	/*
-	 * Disable gyroscope notifications
-	 */
-	public void disableGyroscopeNotifications() {
-		// Write "00:00 to enable notifications
-		if (CC2650)
-			m_bluetoothGatt.writeCharacteristicValue(TiSensorTagGatt.HANDLE_MOV_SENSOR_NOTIFICATION_2650, "00:00");
-		else
-			m_bluetoothGatt.writeCharacteristicValue(TiSensorTagGatt.HANDLE_GYR_SENSOR_NOTIFICATION_2541, "00:00");
-	}
-
-	/*
-	 * Set sampling period (only for CC2650)
-	 */
-	public void setGyroscopePeriod(String period) {
-		m_bluetoothGatt.writeCharacteristicValue(TiSensorTagGatt.HANDLE_MOV_SENSOR_PERIOD_2650, period);
-	}	
-	
-	/*
-	 * Calculate gyroscope
-	 */
-	private float[] calculateGyroscope(String value) {
-		
-		s_logger.info("Received gyro value: " + value);
-		
-		float[] gyroscope = new float[3];
-		byte[] valueByte = hexStringToByteArray(value.replace(" ", ""));
-		
-		int y = shortSignedAtOffset(valueByte, 0);
-		int x = shortSignedAtOffset(valueByte, 2); 
-		int z = shortSignedAtOffset(valueByte, 4);
-		
-		if (CC2650) {
-			
-			final float SCALE = (float) (65535 / 500);
-			
-			gyroscope[0] = x / SCALE;
-			gyroscope[1] = y / SCALE;
-			gyroscope[2] = z / SCALE;
-		}
-		else {
-			gyroscope[0] = x * (500f / 65536f);
-			gyroscope[1] = y * (500f / 65536f) * -1;
-			gyroscope[2] = z * (500f / 65536f);
-		}
-
-		return gyroscope;
-	}
-
-	// -------------------------------------------------------------------------------------------------------
-	//
-	//  Optical Sensor
-	//
-	// -------------------------------------------------------------------------------------------------------
-	/*
-	 * Enable optical sensor
-	 */
-	public void enableLuxometer() {
-		// Write "01" to enable light sensor
-		if (CC2650)
-			m_bluetoothGatt.writeCharacteristicValue(TiSensorTagGatt.HANDLE_OPTO_SENSOR_ENABLE_2650, "01");
-		else
-			s_logger.info("Not optical sensor on CC2541.");
-			
-	}
-	
-	/*
-	 * Disable optical sensor
-	 */
-	public void disableLuxometer() {
-		// Write "00" to disable light sensor
-		if (CC2650)
-			m_bluetoothGatt.writeCharacteristicValue(TiSensorTagGatt.HANDLE_OPTO_SENSOR_ENABLE_2650, "00");
-		else
-			s_logger.info("Not optical sensor on CC2541.");
-	}
-	
-	/*
-	 * Read optical sensor
-	 */
-	public double readLight() {
-		double light = 0.0;
-		// Read value
-		try {
-			if (CC2650)
-				light = calculateLight(m_bluetoothGatt.readCharacteristicValue(TiSensorTagGatt.HANDLE_OPTO_SENSOR_VALUE_2650));
-			else {
-				s_logger.info("Not optical sensor on CC2541.");
-				light = 0.0;
-			}
-		} catch (KuraException e) {
-			s_logger.error(e.toString());
-		}
-		return light;
-	}
-	
-	/*
-	 * Read optical sensor by UUID
-	 */
-	public double readLightByUuid() {
-		double light = 0.0;
-		try {
-			if (CC2650)
-				light = calculateLight(m_bluetoothGatt.readCharacteristicValueByUuid(TiSensorTagGatt.UUID_OPTO_SENSOR_VALUE));
-			else {
-				s_logger.info("Not optical sensor on CC2541.");
-				light = 0.0;
-			}
-		} catch (KuraException e) {
-			s_logger.error(e.toString());
-		}
-		return light;
-	}
-	
-	/*
-	 * Enable optical notifications
-	 */
-	public void enableLightNotifications() {
-		// Write "01:00 to enable notifications
-		if (CC2650)
-			m_bluetoothGatt.writeCharacteristicValue(TiSensorTagGatt.HANDLE_OPTO_SENSOR_NOTIFICATION_2650, "01:00");
-		else
-			s_logger.info("Not optical sensor on CC2541.");
-	}
-	
-	/*
-	 * Disable optical notifications
-	 */
-	public void disableLightNotifications() {
-		// Write "00:00 to enable notifications
-		if (CC2650)
-			m_bluetoothGatt.writeCharacteristicValue(TiSensorTagGatt.HANDLE_OPTO_SENSOR_NOTIFICATION_2650, "00:00");
-		else
-			s_logger.info("Not optical sensor on CC2541.");
-	}
-	
-	/*
-	 * Set sampling period (only for CC2650)
-	 */
-	public void setLuxometerPeriod(String period) {
-		m_bluetoothGatt.writeCharacteristicValue(TiSensorTagGatt.HANDLE_OPTO_SENSOR_PERIOD_2650, period);
-	}
-	
-	/*
-	 * Calculate light
-	 */
-	private double calculateLight(String value) {
-		
-		s_logger.info("Received luxometer value: " + value);
-		
-		byte[] valueByte = hexStringToByteArray(value.replace(" ", ""));
-		int sfloat = shortUnsignedAtOffset(valueByte, 0);
-		
-		int mantissa;
-		int exponent;
-
-		mantissa = sfloat & 0x0FFF;
-		exponent = (sfloat & 0xF000) >> 12;
-
-		return (double) mantissa * (0.01 * Math.pow(2.0, (double) exponent)); 
-		
-	}
-
-	// --------------------------------------------------------------------------------------------
-	//
-	//  Keys, reference: http://processors.wiki.ti.com/index.php/SensorTag_User_Guide (for CC2541)
-	//
-	// --------------------------------------------------------------------------------------------
-	/*
-	 * Read keys status
-	 */
-	public String readKeysStatus() {
-		String key = "";
-		// Read value
-		try {
-			if (CC2650)
-				key = m_bluetoothGatt.readCharacteristicValue(TiSensorTagGatt.HANDLE_KEYS_STATUS_2650);
-			else
-				key = m_bluetoothGatt.readCharacteristicValue(TiSensorTagGatt.HANDLE_KEYS_STATUS_2541);
-		} catch (KuraException e) {
-			s_logger.error(e.toString());
-		}
-		return key;
-	}
-	
-	/*
-	 * Read keys status by UUID
-	 */
-	public String readKeysStatusByUuid() {
-		String key = "";
-		try {
-			key = m_bluetoothGatt.readCharacteristicValueByUuid(TiSensorTagGatt.UUID_KEYS_STATUS);
-		} catch (KuraException e) {
-			s_logger.error(e.toString());
-		}
-		return key;			
-	}
-	
-	/*
-	 * Enable keys notification
-	 */
-	public void enableKeysNotification() {
-		//Write "01:00 to enable keys
-		if (CC2650)
-			m_bluetoothGatt.writeCharacteristicValue(TiSensorTagGatt.HANDLE_KEYS_NOTIFICATION_2650, "01:00");
-		else
-			m_bluetoothGatt.writeCharacteristicValue(TiSensorTagGatt.HANDLE_KEYS_NOTIFICATION_2541, "01:00");
-	}
-	/*
-	 * Disable keys notifications
-	 */
-	public void disableKeysNotifications() {
-		//Write "00:00 to disable notifications
-		if (CC2650)
-			m_bluetoothGatt.writeCharacteristicValue(TiSensorTagGatt.HANDLE_KEYS_NOTIFICATION_2650, "00:00");
-		else
-			m_bluetoothGatt.writeCharacteristicValue(TiSensorTagGatt.HANDLE_KEYS_NOTIFICATION_2541, "00:00");
-	}
-
-	// -------------------------------------------------------------------------------------------------------
-	//
-	//  IO Service
-	//
-	// -------------------------------------------------------------------------------------------------------
-	/*
-	 * Enable IO Service
-	 */
-	public void enableIOService() {
-		// Write "01" to enable IO Service
-		if (CC2650)
-			m_bluetoothGatt.writeCharacteristicValue(TiSensorTagGatt.HANDLE_IO_SENSOR_ENABLE_2650, "01");
-		else
-			s_logger.info("Not IO Service on CC2541.");
-			
-	}
-	
-	/*
-	 * Disable IO Service
-	 */
-	public void disableIOService() {
-		// Write "00" to disable IO Service
-		if (CC2650)
-			m_bluetoothGatt.writeCharacteristicValue(TiSensorTagGatt.HANDLE_IO_SENSOR_ENABLE_2650, "00");
-		else
-			s_logger.info("Not IO Service on CC2541.");
-	}
-	
-	/*
-	 * Switch on red led
-	 */
-	public void switchOnRedLed() {
-		// Write "01" to switch on red led
-		if (CC2650) {
-			int value;
-			String hexValue;
-			try {
-				value = Integer.parseInt(m_bluetoothGatt.readCharacteristicValue(TiSensorTagGatt.HANDLE_IO_SENSOR_VALUE_2650), 16) | 0x01;
-				hexValue = Integer.toHexString(value);
-				m_bluetoothGatt.writeCharacteristicValue(TiSensorTagGatt.HANDLE_IO_SENSOR_VALUE_2650, hexValue.length() < 2 ? "0" + hexValue : hexValue);
-			} catch (KuraException e) {
-				s_logger.error("Unable to read characteristic", e);
-			}
-		}
-		else
-			s_logger.info("Not IO Service on CC2541.");
-	}
-	
-	/*
-	 * Switch off red led
-	 */
-	public void switchOffRedLed() {
-		// Write "00" to switch off red led
-		if (CC2650) {
-			int value;
-			String hexValue;
-			try {
-				value = Integer.parseInt(m_bluetoothGatt.readCharacteristicValue(TiSensorTagGatt.HANDLE_IO_SENSOR_VALUE_2650), 16) & 0xFE;
-				hexValue = Integer.toHexString(value);
-				m_bluetoothGatt.writeCharacteristicValue(TiSensorTagGatt.HANDLE_IO_SENSOR_VALUE_2650, hexValue.length() < 2 ? "0" + hexValue : hexValue);
-			} catch (KuraException e) {
-				s_logger.error("Unable to read characteristic", e);
-			}
-		}
-		else
-			s_logger.info("Not IO Service on CC2541.");
-	}
-
-	/*
-	 * Switch on green led
-	 */
-	public void switchOnGreenLed() {
-		// Write "02" to switch on green led
-		if (CC2650) {
-			int value;
-			String hexValue;
-			try {
-				value = Integer.parseInt(m_bluetoothGatt.readCharacteristicValue(TiSensorTagGatt.HANDLE_IO_SENSOR_VALUE_2650), 16) | 0x02;
-				hexValue = Integer.toHexString(value);
-				m_bluetoothGatt.writeCharacteristicValue(TiSensorTagGatt.HANDLE_IO_SENSOR_VALUE_2650, hexValue.length() < 2 ? "0" + hexValue : hexValue);
-			} catch (KuraException e) {
-				s_logger.error("Unable to read characteristic", e);
-			}
-		}
-		else
-			s_logger.info("Not IO Service on CC2541.");
-	}
-	
-	/*
-	 * Switch off green led
-	 */
-	public void switchOffGreenLed() {
-		// Write "00" to switch off green led
-		if (CC2650) {
-			int value;
-			String hexValue;
-			try {
-				value = Integer.parseInt(m_bluetoothGatt.readCharacteristicValue(TiSensorTagGatt.HANDLE_IO_SENSOR_VALUE_2650), 16) & 0xFD;
-				hexValue = Integer.toHexString(value);
-				m_bluetoothGatt.writeCharacteristicValue(TiSensorTagGatt.HANDLE_IO_SENSOR_VALUE_2650, hexValue.length() < 2 ? "0" + hexValue : hexValue);
-			} catch (KuraException e) {
-				s_logger.error("Unable to read characteristic", e);
-			}
-		}
-		else
-			s_logger.info("Not IO Service on CC2541.");
-	}
-	
-	/*
-	 * Switch on buzzer
-	 */
-	public void switchOnBuzzer() {
-		// Write "04" to switch on buzzer
-		if (CC2650) {
-			int value;
-			String hexValue;
-			try {
-				value = Integer.parseInt(m_bluetoothGatt.readCharacteristicValue(TiSensorTagGatt.HANDLE_IO_SENSOR_VALUE_2650), 16) | 0x04;
-				hexValue = Integer.toHexString(value);
-				m_bluetoothGatt.writeCharacteristicValue(TiSensorTagGatt.HANDLE_IO_SENSOR_VALUE_2650, hexValue.length() < 2 ? "0" + hexValue : hexValue);
-			} catch (KuraException e) {
-				s_logger.error("Unable to read characteristic", e);
-			}
-		}
-		else
-			s_logger.info("Not IO Service on CC2541.");
-	}
-	
-	/*
-	 * Switch off buzzer
-	 */
-	public void switchOffBuzzer() {
-		// Write "00" to switch off buzzer
-		if (CC2650) {
-			int value;
-			String hexValue;
-			try {
-				value = Integer.parseInt(m_bluetoothGatt.readCharacteristicValue(TiSensorTagGatt.HANDLE_IO_SENSOR_VALUE_2650), 16) & 0xFB;
-				hexValue = Integer.toHexString(value);
-				m_bluetoothGatt.writeCharacteristicValue(TiSensorTagGatt.HANDLE_IO_SENSOR_VALUE_2650, hexValue.length() < 2 ? "0" + hexValue : hexValue);
-			} catch (KuraException e) {
-				s_logger.error("Unable to read characteristic", e);
-			}
-		}
-		else
-			s_logger.info("Not IO Service on CC2541.");
-	}
-	
-	// ---------------------------------------------------------------------------------------------
-	//
-	//  BluetoothLeNotificationListener API
-	//
-	// ---------------------------------------------------------------------------------------------
-	@Override
-	public void onDataReceived(String handle, String value) {
-		
-		if (handle.equals(TiSensorTagGatt.HANDLE_KEYS_STATUS_2541) || handle.equals(TiSensorTagGatt.HANDLE_KEYS_STATUS_2650)) {
-			s_logger.info("Received keys value: " + value);
-			if (!value.equals("00"))
-				BluetoothLe.doPublishKeys(m_device.getAdress(), Integer.parseInt(value) );
-		}
-		
-	}
-	
-	// ---------------------------------------------------------------------------------------------
-	//
-	//  Auxiliary methods
-	//
-	// ---------------------------------------------------------------------------------------------
-	private int unsignedToSigned(int unsigned, int bitLength) {
-		if ((unsigned & (1 << bitLength-1)) != 0) {
-            unsigned = -1 * ((1 << bitLength-1) - (unsigned & ((1 << bitLength-1) - 1)));
-=======
 
         } else {
 
@@ -1955,7 +1412,6 @@
     private int unsignedToSigned(int unsigned, int bitLength) {
         if ((unsigned & 1 << bitLength - 1) != 0) {
             unsigned = -1 * ((1 << bitLength - 1) - (unsigned & (1 << bitLength - 1) - 1));
->>>>>>> e3f74823
         }
         return unsigned;
     }
