/*******************************************************************************
 * Copyright (c) 2011, 2016 Eurotech and/or its affiliates
 *
 * All rights reserved. This program and the accompanying materials
 * are made available under the terms of the Eclipse Public License v1.0
 * which accompanies this distribution, and is available at
 * http://www.eclipse.org/legal/epl-v10.html
 *
 * Contributors:
 *     Eurotech
 *******************************************************************************/
package org.eclipse.kura.example.ble.tisensortag;

import java.util.ArrayList;
import java.util.Date;
import java.util.List;
import java.util.Map;
import java.util.concurrent.Executors;
import java.util.concurrent.ScheduledExecutorService;
import java.util.concurrent.ScheduledFuture;
import java.util.concurrent.TimeUnit;

import org.eclipse.kura.KuraException;
import org.eclipse.kura.bluetooth.BluetoothAdapter;
import org.eclipse.kura.bluetooth.BluetoothDevice;
import org.eclipse.kura.bluetooth.BluetoothGattCharacteristic;
import org.eclipse.kura.bluetooth.BluetoothGattService;
import org.eclipse.kura.bluetooth.BluetoothLeScanListener;
import org.eclipse.kura.bluetooth.BluetoothService;
import org.eclipse.kura.cloud.CloudClient;
import org.eclipse.kura.cloud.CloudClientListener;
import org.eclipse.kura.cloud.CloudService;
import org.eclipse.kura.configuration.ConfigurableComponent;
import org.eclipse.kura.message.KuraPayload;
import org.osgi.service.component.ComponentContext;
import org.osgi.service.component.ComponentException;
import org.slf4j.Logger;
import org.slf4j.LoggerFactory;

<<<<<<< HEAD
public class BluetoothLe implements ConfigurableComponent, CloudClientListener, BluetoothLeScanListener{

	private static final Logger s_logger = LoggerFactory.getLogger(BluetoothLe.class);

	private final String APP_ID      = "BLE_APP_V1";
	private String PROPERTY_SCAN     = "scan_enable";
	private String PROPERTY_SCANTIME = "scan_time";
	private String PROPERTY_PERIOD   = "period";
	private String PROPERTY_TEMP     = "enableTermometer";
	private String PROPERTY_ACC      = "enableAccelerometer";
	private String PROPERTY_HUM      = "enableHygrometer";
	private String PROPERTY_MAG      = "enableMagnetometer";
	private String PROPERTY_PRES     = "enableBarometer";
	private String PROPERTY_GYRO     = "enableGyroscope";
	private String PROPERTY_OPTO     = "enableLuxometer";
	private String PROPERTY_BUTTONS  = "enableButtons";
	private String PROPERTY_REDLED   = "switchOnRedLed";
	private String PROPERTY_GREENLED = "switchOnGreenLed";
	private String PROPERTY_BUZZER   = "switchOnBuzzer";
	private String PROPERTY_TOPIC    = "publishTopic";
	private String PROPERTY_INAME    = "iname";

	private CloudService                m_cloudService;
	private static CloudClient          m_cloudClient;
	private List<TiSensorTag>           m_tiSensorTagList;
	private BluetoothService            m_bluetoothService;
	private BluetoothAdapter            m_bluetoothAdapter;
	private List<BluetoothGattService>  m_bluetoothGattServices;
	private ScheduledExecutorService    m_worker;
	private ScheduledFuture<?>          m_handle;
	
	private int     m_period       = 10;
	private int     m_scantime     = 5;
	private static String  m_topic = "data";
	private long    m_startTime;
	private boolean m_connected    = false;
	private String  iname          = "hci0";
	private boolean enableScan     = false;
	private boolean enableTemp     = false;
	private boolean enableAcc      = false;
	private boolean enableHum      = false;
	private boolean enableMag      = false;
	private boolean enablePres     = false;
	private boolean enableGyro     = false;
	private boolean enableOpto     = false;
	private boolean enableButtons  = false;
	private boolean enableRedLed   = false;
	private boolean enableGreenLed = false;
	private boolean enableBuzzer   = false;

	public void setCloudService(CloudService cloudService) {
		m_cloudService = cloudService;
	}

	public void unsetCloudService(CloudService cloudService) {
		m_cloudService = null;
	}

	public void setBluetoothService(BluetoothService bluetoothService) {
		m_bluetoothService = bluetoothService;
	}

	public void unsetBluetoothService(BluetoothService bluetoothService) {
		m_bluetoothService = null;
	}

	// --------------------------------------------------------------------
	//
	//  Activation APIs
	//
	// --------------------------------------------------------------------
	protected void activate(ComponentContext context, Map<String,Object> properties) {
		s_logger.info("Activating BluetoothLe example...");
		
		if(properties != null){
			if (properties.get(PROPERTY_SCAN) != null)
				enableScan = (Boolean) properties.get(PROPERTY_SCAN);
			if (properties.get(PROPERTY_SCANTIME) != null)
				m_scantime = (Integer) properties.get(PROPERTY_SCANTIME);
			if (properties.get(PROPERTY_PERIOD) != null)
				m_period = (Integer) properties.get(PROPERTY_PERIOD);
			if (properties.get(PROPERTY_TEMP) != null)
				enableTemp = (Boolean) properties.get(PROPERTY_TEMP);
			if (properties.get(PROPERTY_ACC) != null)
				enableAcc = (Boolean) properties.get(PROPERTY_ACC);
			if (properties.get(PROPERTY_HUM) != null)
				enableHum = (Boolean) properties.get(PROPERTY_HUM);
			if (properties.get(PROPERTY_MAG) != null)
				enableMag = (Boolean) properties.get(PROPERTY_MAG);
			if (properties.get(PROPERTY_PRES) != null)
				enablePres = (Boolean) properties.get(PROPERTY_PRES);
			if (properties.get(PROPERTY_GYRO) != null)
				enableGyro = (Boolean) properties.get(PROPERTY_GYRO);
			if (properties.get(PROPERTY_OPTO) != null)
				enableOpto = (Boolean) properties.get(PROPERTY_OPTO);
			if (properties.get(PROPERTY_BUTTONS) != null)
				enableButtons = (Boolean) properties.get(PROPERTY_BUTTONS);
			if (properties.get(PROPERTY_REDLED) != null)
				enableRedLed = (Boolean) properties.get(PROPERTY_REDLED);
			if (properties.get(PROPERTY_GREENLED) != null)
				enableGreenLed = (Boolean) properties.get(PROPERTY_GREENLED);
			if (properties.get(PROPERTY_BUZZER) != null)
				enableBuzzer = (Boolean) properties.get(PROPERTY_BUZZER);	
			if (properties.get(PROPERTY_TOPIC) != null)
				m_topic = (String) properties.get(PROPERTY_TOPIC);
			if (properties.get(PROPERTY_INAME) != null)
				iname = (String) properties.get(PROPERTY_INAME);
		}

		m_tiSensorTagList = new ArrayList<TiSensorTag>();

		try {
			m_cloudClient = m_cloudService.newCloudClient(APP_ID);
			m_cloudClient.addCloudClientListener(this);
		} catch (KuraException e1) {
			s_logger.error("Error starting component", e1);
			throw new ComponentException(e1);
		}
		
		
		if (enableScan) {
			
			m_worker = Executors.newSingleThreadScheduledExecutor();
		
			try {

				// Get Bluetooth adapter and ensure it is enabled
				m_bluetoothAdapter = m_bluetoothService.getBluetoothAdapter(iname);
				if (m_bluetoothAdapter != null) {
					s_logger.info("Bluetooth adapter interface => " + iname);
					s_logger.info("Bluetooth adapter address => " + m_bluetoothAdapter.getAddress());
					s_logger.info("Bluetooth adapter le enabled => " + m_bluetoothAdapter.isLeReady());

					if (!m_bluetoothAdapter.isEnabled()) {
						s_logger.info("Enabling bluetooth adapter...");
						m_bluetoothAdapter.enable();
						s_logger.info("Bluetooth adapter address => " + m_bluetoothAdapter.getAddress());
					}
					m_startTime = 0;
					m_connected = false;
					m_handle = m_worker.scheduleAtFixedRate(new Runnable() {		
						@Override
						public void run() {
							checkScan();
						}
					}, 0, 1, TimeUnit.SECONDS);
				}
				else s_logger.warn("No Bluetooth adapter found ...");
			} catch (Exception e) {
				s_logger.error("Error starting component", e);
				throw new ComponentException(e);
			}
		}
	}

	protected void deactivate(ComponentContext context) {

		s_logger.debug("Deactivating BluetoothLe...");
		if (m_bluetoothAdapter != null) {
			if(m_bluetoothAdapter.isScanning()){
				s_logger.debug("m_bluetoothAdapter.isScanning");
				m_bluetoothAdapter.killLeScan();
			}
		}

		// disconnect SensorTags
		for (TiSensorTag tiSensorTag : m_tiSensorTagList) {
			if (tiSensorTag != null) {
				tiSensorTag.disconnect();
			}
		}
		m_tiSensorTagList.clear();

		// cancel a current worker handle if one if active
		if (m_handle != null) {
			m_handle.cancel(true);
		}

		// shutting down the worker and cleaning up the properties
		if (m_worker != null)
			m_worker.shutdown();

		// cancel bluetoothAdapter
		m_bluetoothAdapter = null;
		
		// Releasing the CloudApplicationClient
		s_logger.info("Releasing CloudApplicationClient for {}...", APP_ID);
		if (m_cloudClient != null)
			m_cloudClient.release();

		s_logger.debug("Deactivating BluetoothLe... Done.");
	}

	protected void updated(Map<String,Object> properties) {

		if(properties != null){
			if (properties.get(PROPERTY_SCAN) != null)
				enableScan = (Boolean) properties.get(PROPERTY_SCAN);
			if (properties.get(PROPERTY_SCANTIME) != null)
				m_scantime = (Integer) properties.get(PROPERTY_SCANTIME);
			if (properties.get(PROPERTY_PERIOD) != null)
				m_period = (Integer) properties.get(PROPERTY_PERIOD);
			if (properties.get(PROPERTY_TEMP) != null)
				enableTemp = (Boolean) properties.get(PROPERTY_TEMP);
			if (properties.get(PROPERTY_ACC) != null)
				enableAcc = (Boolean) properties.get(PROPERTY_ACC);
			if (properties.get(PROPERTY_HUM) != null)
				enableHum = (Boolean) properties.get(PROPERTY_HUM);
			if (properties.get(PROPERTY_MAG) != null)
				enableMag = (Boolean) properties.get(PROPERTY_MAG);
			if (properties.get(PROPERTY_PRES) != null)
				enablePres = (Boolean) properties.get(PROPERTY_PRES);
			if (properties.get(PROPERTY_GYRO) != null)
				enableGyro = (Boolean) properties.get(PROPERTY_GYRO);
			if (properties.get(PROPERTY_OPTO) != null)
				enableOpto = (Boolean) properties.get(PROPERTY_OPTO);
			if (properties.get(PROPERTY_BUTTONS) != null)
				enableButtons = (Boolean) properties.get(PROPERTY_BUTTONS);
			if (properties.get(PROPERTY_REDLED) != null)
				enableRedLed = (Boolean) properties.get(PROPERTY_REDLED);
			if (properties.get(PROPERTY_GREENLED) != null)
				enableGreenLed = (Boolean) properties.get(PROPERTY_GREENLED);
			if (properties.get(PROPERTY_BUZZER) != null)
				enableBuzzer = (Boolean) properties.get(PROPERTY_BUZZER);
			if (properties.get(PROPERTY_TOPIC) != null)
				m_topic = (String) properties.get(PROPERTY_TOPIC);
			if (properties.get(PROPERTY_INAME) != null)
				iname = (String) properties.get(PROPERTY_INAME);
		}
		
		try {
			s_logger.debug("Deactivating BluetoothLe...");
			if (m_bluetoothAdapter != null) {
				if(m_bluetoothAdapter.isScanning()){
					s_logger.debug("m_bluetoothAdapter.isScanning");
					m_bluetoothAdapter.killLeScan();
				}
			}

			// disconnect SensorTags
			for (TiSensorTag tiSensorTag : m_tiSensorTagList) {
				if (tiSensorTag != null) {
					tiSensorTag.disconnect();
				}
			}
			m_tiSensorTagList.clear();
			
			// cancel a current worker handle if one is active
			if (m_handle != null) {
				m_handle.cancel(true);
			}

			// shutting down the worker and cleaning up the properties
			if (m_worker != null)
				m_worker.shutdown();
			
			// cancel bluetoothAdapter
			m_bluetoothAdapter = null;
			
			if (enableScan) {
				// re-create the worker
				m_worker = Executors.newSingleThreadScheduledExecutor();
				
				// Get Bluetooth adapter and ensure it is enabled
				m_bluetoothAdapter = m_bluetoothService.getBluetoothAdapter(iname);
				if (m_bluetoothAdapter != null) {
					s_logger.info("Bluetooth adapter interface => " + iname);
					s_logger.info("Bluetooth adapter address => " + m_bluetoothAdapter.getAddress());
					s_logger.info("Bluetooth adapter le enabled => " + m_bluetoothAdapter.isLeReady());
	
					if (!m_bluetoothAdapter.isEnabled()) {
						s_logger.info("Enabling bluetooth adapter...");
						m_bluetoothAdapter.enable();
						s_logger.info("Bluetooth adapter address => " + m_bluetoothAdapter.getAddress());
					}
					m_startTime = 0;
					m_connected = false;
					m_handle = m_worker.scheduleAtFixedRate(new Runnable() {		
						@Override
						public void run() {
							checkScan();
						}
					}, 0, 1, TimeUnit.SECONDS);
				}
				else s_logger.warn("No Bluetooth adapter found ...");
			}
		} catch (Exception e) {
			s_logger.error("Error starting component", e);
			throw new ComponentException(e);
		}

		s_logger.debug("Updating Bluetooth Service... Done.");
	}

	// --------------------------------------------------------------------
	//
	//  Main task executed every second
	//
	// --------------------------------------------------------------------

	void checkScan() {

		// Scan for devices
		if(m_bluetoothAdapter.isScanning()) {
			s_logger.info("m_bluetoothAdapter.isScanning");
			if((System.currentTimeMillis() - m_startTime) >= (m_scantime * 1000)) {
				m_bluetoothAdapter.killLeScan();
			}
		}
		else {
			if((System.currentTimeMillis() - m_startTime) >= (m_period * 1000)) {
				s_logger.info("startLeScan");
				m_bluetoothAdapter.startLeScan(this);
				m_startTime = System.currentTimeMillis();
			}
		}

	}

	// --------------------------------------------------------------------
	//
	//  Private Methods
	//
	// --------------------------------------------------------------------

	protected static void doPublishKeys(String address, Object key) {
		KuraPayload payload = new KuraPayload();
		payload.setTimestamp(new Date());
		payload.addMetric("key", key);
		try {
			m_cloudClient.publish(m_topic + "/" + address + "/keys", payload, 0, false);
		} catch (Exception e) {
			s_logger.error("Can't publish message, " + "keys", e);
		}

	}
	
	private void doServicesDiscovery(TiSensorTag tiSensorTag) {
		s_logger.info("Starting services discovery...");
		m_bluetoothGattServices = tiSensorTag.discoverServices();
		for (BluetoothGattService bgs : m_bluetoothGattServices) {	
			s_logger.info("Service UUID: " + bgs.getUuid()+"  :  "+bgs.getStartHandle()+"  :  "+bgs.getEndHandle());
		}
	}

	private void doCharacteristicsDiscovery(TiSensorTag tiSensorTag) {
		List<BluetoothGattCharacteristic> lbgc = tiSensorTag.getCharacteristics("0x0001", "0x0100"); 
		for(BluetoothGattCharacteristic bgc:lbgc){
			s_logger.info("Characteristics uuid : "+bgc.getUuid()+" : "+bgc.getHandle()+" : "+bgc.getValueHandle());
		}
	}

	private boolean searchSensorTagList(String address) {

		for (TiSensorTag tiSensorTag : m_tiSensorTagList) {
			if (tiSensorTag.getBluetoothDevice().getAdress().equals(address))
				return true;
		}
		return false;
	}

	// --------------------------------------------------------------------
	//
	//  BluetoothLeScanListener APIs
	//
	// --------------------------------------------------------------------
	@Override
	public void onScanFailed(int errorCode) {
		s_logger.error("Error during scan");

	}

	@Override
	public void onScanResults(List<BluetoothDevice> scanResults) {
		
		// Scan for TI SensorTag
		for (BluetoothDevice bluetoothDevice : scanResults) {
			s_logger.info("Address " + bluetoothDevice.getAdress() + " Name " + bluetoothDevice.getName());

			if (bluetoothDevice.getName().contains("SensorTag")) {
				s_logger.info("TI SensorTag " + bluetoothDevice.getAdress() + " found.");
				if (!searchSensorTagList(bluetoothDevice.getAdress())){
					TiSensorTag tiSensorTag = new TiSensorTag(bluetoothDevice);
					m_tiSensorTagList.add(tiSensorTag);
				}
			}
			else { 
				s_logger.info("Found device = " + bluetoothDevice.getAdress());
			}
		}
		
		s_logger.debug("Found " + m_tiSensorTagList.size() + " SensorTags");
		
		// connect to TiSensorTags
		for (TiSensorTag myTiSensorTag : m_tiSensorTagList) {
			
			if (!myTiSensorTag.isConnected()) {
				s_logger.info("Connecting to TiSensorTag...");
				m_connected = myTiSensorTag.connect(iname);
			}
			else {
				s_logger.info("TiSensorTag already connected!");
				m_connected = true;
			}

			if (m_connected) {
				
				KuraPayload payload = new KuraPayload();
				payload.setTimestamp(new Date());
				if (myTiSensorTag.getCC2650())
					payload.addMetric("Type", "CC2650");
				else
					payload.addMetric("Type", "CC2541");
			
				// Test
//				doServicesDiscovery(myTiSensorTag);
//				doCharacteristicsDiscovery(myTiSensorTag);
				
				myTiSensorTag.setFirmwareRevision(myTiSensorTag.firmwareRevision());
				
				if (enableTemp) {
					myTiSensorTag.enableTermometer();
					try {
						Thread.sleep(1000);
					} catch (InterruptedException e) {
						e.printStackTrace();
					}
					double[] temperatures = myTiSensorTag.readTemperature();
					
					s_logger.info("Ambient: " + temperatures[0] + " Target: " + temperatures[1]);
					
					payload.addMetric("Ambient", temperatures[0]);
					payload.addMetric("Target", temperatures[1]);
				}
				
				if (enableAcc) {
					if (myTiSensorTag.getCC2650()) {
						// Reduce period to 500ms (for a bug on SensorTag firmware :-)) and enable accelerometer with range 8g
						myTiSensorTag.setAccelerometerPeriod("32");
						myTiSensorTag.enableAccelerometer("3802");
					}
					else
						myTiSensorTag.enableAccelerometer("01");
					try {
						Thread.sleep(1000);
					} catch (InterruptedException e) {
						e.printStackTrace();
					}
					double[] acceleration = myTiSensorTag.readAcceleration();
					
					s_logger.info("Acc X: " + acceleration[0] + " Acc Y: " + acceleration[1] + " Acc Z: " + acceleration[2]);
					
					payload.addMetric("Acceleration X", acceleration[0]);
					payload.addMetric("Acceleration Y", acceleration[1]);
					payload.addMetric("Acceleration Z", acceleration[2]);
				}
				
				if (enableHum) {
					myTiSensorTag.enableHygrometer();
					try {
						Thread.sleep(1000);
					} catch (InterruptedException e) {
						e.printStackTrace();
					}
					
					float humidity = myTiSensorTag.readHumidity();
					s_logger.info("Humidity: " + humidity);
					
					payload.addMetric("Humidity", humidity);
				}	
				
				if (enableMag) {
					// Reduce period to 500ms (for a bug on SensorTag firmware :-)) and enable magnetometer
					myTiSensorTag.setMagnetometerPeriod("32");
					if (myTiSensorTag.getCC2650())
						myTiSensorTag.enableMagnetometer("4000");
					else 
						myTiSensorTag.enableMagnetometer("");
					try {
						Thread.sleep(1000);
					} catch (InterruptedException e) {
						e.printStackTrace();
					}
					float[] magneticField = myTiSensorTag.readMagneticField();
					
					s_logger.info("Mag X: " + magneticField[0] + " Mag Y: " + magneticField[1] + " Mag Z: " + magneticField[2]);
					
					payload.addMetric("Magnetic X", magneticField[0]);
					payload.addMetric("Magnetic Y", magneticField[1]);
					payload.addMetric("Magnetic Z", magneticField[2]);
									
				}
				
				if (enablePres) {
					// Calibrate pressure sensor
					myTiSensorTag.calibrateBarometer();
					try {
						Thread.sleep(1000);
					} catch (InterruptedException e) {
						e.printStackTrace();
					}
					myTiSensorTag.readCalibrationBarometer();
					
					// Read pressure
					myTiSensorTag.enableBarometer();
					try {
						Thread.sleep(1000);
					} catch (InterruptedException e) {
						e.printStackTrace();
					}
					double pressure = myTiSensorTag.readPressure();
					
					s_logger.info("Pre : " + pressure);
					
					payload.addMetric("Pressure", pressure);
				}

				if (enableGyro) {
					if (myTiSensorTag.getCC2650()) {
						// Reduce period to 500ms (for a bug on SensorTag firmware :-)) and enable gyroscope
						myTiSensorTag.setGyroscopePeriod("32");
						myTiSensorTag.enableGyroscope("0700");
					}
					else 
						myTiSensorTag.enableGyroscope("07");
					try {
						Thread.sleep(1000);
					} catch (InterruptedException e) {
						e.printStackTrace();
					}
					float[] gyroscope = myTiSensorTag.readGyroscope();
					
					s_logger.info("Gyro X: " + gyroscope[0] + " Gyro Y: " + gyroscope[1] + " Gyro Z: " + gyroscope[2]);
					
					payload.addMetric("Gyro X", gyroscope[0]);
					payload.addMetric("Gyro Y", gyroscope[1]);
					payload.addMetric("Gyro Z", gyroscope[2]);
									
				}
				
				if (enableOpto) {
					myTiSensorTag.enableLuxometer();
					try {
						Thread.sleep(1000);
					} catch (InterruptedException e) {
						e.printStackTrace();
					}
					
					double light = myTiSensorTag.readLight();
					s_logger.info("Light: " + light);
					
					payload.addMetric("Light", light);
				}
				
				if (enableButtons) {
					// For buttons only enable notifications
					myTiSensorTag.enableKeysNotification();
				}
				
				if (enableRedLed) {
					myTiSensorTag.switchOnRedLed();
				} else {
					myTiSensorTag.switchOffRedLed();
				}

				if (enableGreenLed) {
					myTiSensorTag.switchOnGreenLed();
				} else {
					myTiSensorTag.switchOffGreenLed();
				}
				
				if (enableBuzzer) {
					myTiSensorTag.switchOnBuzzer();
				} else {
					myTiSensorTag.switchOffBuzzer();
				}
				
				myTiSensorTag.enableIOService();
				
				try {
					// Publish only if there are metrics to be published!
					if (!payload.metricNames().isEmpty()) {
						m_cloudClient.publish(m_topic + "/" + myTiSensorTag.getBluetoothDevice().getAdress() , payload, 0, false);
					}
				} catch (Exception e) {
					e.printStackTrace();
				}
			}
			else {
				s_logger.info("Cannot connect to TI SensorTag " + myTiSensorTag.getBluetoothDevice().getAdress() + ".");
			}

		}
		
	}

	// --------------------------------------------------------------------
	//
	//  CloudClientListener APIs
	//
	// --------------------------------------------------------------------
	@Override
	public void onControlMessageArrived(String deviceId, String appTopic,
			KuraPayload msg, int qos, boolean retain) {

	}

	@Override
	public void onMessageArrived(String deviceId, String appTopic,
			KuraPayload msg, int qos, boolean retain) {

	}

	@Override
	public void onConnectionLost() {

	}

	@Override
	public void onConnectionEstablished() {

	}

	@Override
	public void onMessageConfirmed(int messageId, String appTopic) {

	}

	@Override
	public void onMessagePublished(int messageId, String appTopic) {

	}
=======
public class BluetoothLe implements ConfigurableComponent, CloudClientListener, BluetoothLeScanListener {

    private static final Logger s_logger = LoggerFactory.getLogger(BluetoothLe.class);

    private final String APP_ID = "BLE_APP_V1";
    private final String PROPERTY_SCAN = "scan_enable";
    private final String PROPERTY_SCANTIME = "scan_time";
    private final String PROPERTY_PERIOD = "period";
    private final String PROPERTY_TEMP = "enableTermometer";
    private final String PROPERTY_ACC = "enableAccelerometer";
    private final String PROPERTY_HUM = "enableHygrometer";
    private final String PROPERTY_MAG = "enableMagnetometer";
    private final String PROPERTY_PRES = "enableBarometer";
    private final String PROPERTY_GYRO = "enableGyroscope";
    private final String PROPERTY_OPTO = "enableLuxometer";
    private final String PROPERTY_BUTTONS = "enableButtons";
    private final String PROPERTY_REDLED = "switchOnRedLed";
    private final String PROPERTY_GREENLED = "switchOnGreenLed";
    private final String PROPERTY_BUZZER = "switchOnBuzzer";
    private final String PROPERTY_TOPIC = "publishTopic";
    private final String PROPERTY_INAME = "iname";

    private CloudService m_cloudService;
    private static CloudClient m_cloudClient;
    private List<TiSensorTag> m_tiSensorTagList;
    private BluetoothService m_bluetoothService;
    private BluetoothAdapter m_bluetoothAdapter;
    private List<BluetoothGattService> m_bluetoothGattServices;
    private ScheduledExecutorService m_worker;
    private ScheduledFuture<?> m_handle;

    private int m_period = 10;
    private int m_scantime = 5;
    private static String m_topic = "data";
    private long m_startTime;
    private boolean m_connected = false;
    private String iname = "hci0";
    private boolean enableScan = false;
    private boolean enableTemp = false;
    private boolean enableAcc = false;
    private boolean enableHum = false;
    private boolean enableMag = false;
    private boolean enablePres = false;
    private boolean enableGyro = false;
    private boolean enableOpto = false;
    private boolean enableButtons = false;
    private boolean enableRedLed = false;
    private boolean enableGreenLed = false;
    private boolean enableBuzzer = false;

    public void setCloudService(CloudService cloudService) {
        this.m_cloudService = cloudService;
    }

    public void unsetCloudService(CloudService cloudService) {
        this.m_cloudService = null;
    }

    public void setBluetoothService(BluetoothService bluetoothService) {
        this.m_bluetoothService = bluetoothService;
    }

    public void unsetBluetoothService(BluetoothService bluetoothService) {
        this.m_bluetoothService = null;
    }

    // --------------------------------------------------------------------
    //
    // Activation APIs
    //
    // --------------------------------------------------------------------
    protected void activate(ComponentContext context, Map<String, Object> properties) {
        s_logger.info("Activating BluetoothLe example...");

        if (properties != null) {
            if (properties.get(this.PROPERTY_SCAN) != null) {
                this.enableScan = (Boolean) properties.get(this.PROPERTY_SCAN);
            }
            if (properties.get(this.PROPERTY_SCANTIME) != null) {
                this.m_scantime = (Integer) properties.get(this.PROPERTY_SCANTIME);
            }
            if (properties.get(this.PROPERTY_PERIOD) != null) {
                this.m_period = (Integer) properties.get(this.PROPERTY_PERIOD);
            }
            if (properties.get(this.PROPERTY_TEMP) != null) {
                this.enableTemp = (Boolean) properties.get(this.PROPERTY_TEMP);
            }
            if (properties.get(this.PROPERTY_ACC) != null) {
                this.enableAcc = (Boolean) properties.get(this.PROPERTY_ACC);
            }
            if (properties.get(this.PROPERTY_HUM) != null) {
                this.enableHum = (Boolean) properties.get(this.PROPERTY_HUM);
            }
            if (properties.get(this.PROPERTY_MAG) != null) {
                this.enableMag = (Boolean) properties.get(this.PROPERTY_MAG);
            }
            if (properties.get(this.PROPERTY_PRES) != null) {
                this.enablePres = (Boolean) properties.get(this.PROPERTY_PRES);
            }
            if (properties.get(this.PROPERTY_GYRO) != null) {
                this.enableGyro = (Boolean) properties.get(this.PROPERTY_GYRO);
            }
            if (properties.get(this.PROPERTY_OPTO) != null) {
                this.enableOpto = (Boolean) properties.get(this.PROPERTY_OPTO);
            }
            if (properties.get(this.PROPERTY_BUTTONS) != null) {
                this.enableButtons = (Boolean) properties.get(this.PROPERTY_BUTTONS);
            }
            if (properties.get(this.PROPERTY_REDLED) != null) {
                this.enableRedLed = (Boolean) properties.get(this.PROPERTY_REDLED);
            }
            if (properties.get(this.PROPERTY_GREENLED) != null) {
                this.enableGreenLed = (Boolean) properties.get(this.PROPERTY_GREENLED);
            }
            if (properties.get(this.PROPERTY_BUZZER) != null) {
                this.enableBuzzer = (Boolean) properties.get(this.PROPERTY_BUZZER);
            }
            if (properties.get(this.PROPERTY_TOPIC) != null) {
                m_topic = (String) properties.get(this.PROPERTY_TOPIC);
            }
            if (properties.get(this.PROPERTY_INAME) != null) {
                this.iname = (String) properties.get(this.PROPERTY_INAME);
            }
        }

        this.m_tiSensorTagList = new ArrayList<TiSensorTag>();

        try {
            m_cloudClient = this.m_cloudService.newCloudClient(this.APP_ID);
            m_cloudClient.addCloudClientListener(this);
        } catch (KuraException e1) {
            s_logger.error("Error starting component", e1);
            throw new ComponentException(e1);
        }

        if (this.enableScan) {

            this.m_worker = Executors.newSingleThreadScheduledExecutor();

            try {

                // Get Bluetooth adapter and ensure it is enabled
                this.m_bluetoothAdapter = this.m_bluetoothService.getBluetoothAdapter(this.iname);
                if (this.m_bluetoothAdapter != null) {
                    s_logger.info("Bluetooth adapter interface => " + this.iname);
                    s_logger.info("Bluetooth adapter address => " + this.m_bluetoothAdapter.getAddress());
                    s_logger.info("Bluetooth adapter le enabled => " + this.m_bluetoothAdapter.isLeReady());

                    if (!this.m_bluetoothAdapter.isEnabled()) {
                        s_logger.info("Enabling bluetooth adapter...");
                        this.m_bluetoothAdapter.enable();
                        s_logger.info("Bluetooth adapter address => " + this.m_bluetoothAdapter.getAddress());
                    }
                    this.m_startTime = 0;
                    this.m_connected = false;
                    this.m_handle = this.m_worker.scheduleAtFixedRate(new Runnable() {

                        @Override
                        public void run() {
                            checkScan();
                        }
                    }, 0, 1, TimeUnit.SECONDS);
                } else {
                    s_logger.warn("No Bluetooth adapter found ...");
                }
            } catch (Exception e) {
                s_logger.error("Error starting component", e);
                throw new ComponentException(e);
            }
        }
    }

    protected void deactivate(ComponentContext context) {

        s_logger.debug("Deactivating BluetoothLe...");
        if (this.m_bluetoothAdapter != null && this.m_bluetoothAdapter.isScanning()) {
            s_logger.debug("m_bluetoothAdapter.isScanning");
            this.m_bluetoothAdapter.killLeScan();
        }

        // disconnect SensorTags
        for (TiSensorTag tiSensorTag : this.m_tiSensorTagList) {
            if (tiSensorTag != null) {
                tiSensorTag.disconnect();
            }
        }
        this.m_tiSensorTagList.clear();

        // cancel a current worker handle if one if active
        if (this.m_handle != null) {
            this.m_handle.cancel(true);
        }

        // shutting down the worker and cleaning up the properties
        if (this.m_worker != null) {
            this.m_worker.shutdown();
        }

        // cancel bluetoothAdapter
        this.m_bluetoothAdapter = null;

        // Releasing the CloudApplicationClient
        s_logger.info("Releasing CloudApplicationClient for {}...", this.APP_ID);
        if (m_cloudClient != null) {
            m_cloudClient.release();
        }

        s_logger.debug("Deactivating BluetoothLe... Done.");
    }

    protected void updated(Map<String, Object> properties) {

        if (properties != null) {
            if (properties.get(this.PROPERTY_SCAN) != null) {
                this.enableScan = (Boolean) properties.get(this.PROPERTY_SCAN);
            }
            if (properties.get(this.PROPERTY_SCANTIME) != null) {
                this.m_scantime = (Integer) properties.get(this.PROPERTY_SCANTIME);
            }
            if (properties.get(this.PROPERTY_PERIOD) != null) {
                this.m_period = (Integer) properties.get(this.PROPERTY_PERIOD);
            }
            if (properties.get(this.PROPERTY_TEMP) != null) {
                this.enableTemp = (Boolean) properties.get(this.PROPERTY_TEMP);
            }
            if (properties.get(this.PROPERTY_ACC) != null) {
                this.enableAcc = (Boolean) properties.get(this.PROPERTY_ACC);
            }
            if (properties.get(this.PROPERTY_HUM) != null) {
                this.enableHum = (Boolean) properties.get(this.PROPERTY_HUM);
            }
            if (properties.get(this.PROPERTY_MAG) != null) {
                this.enableMag = (Boolean) properties.get(this.PROPERTY_MAG);
            }
            if (properties.get(this.PROPERTY_PRES) != null) {
                this.enablePres = (Boolean) properties.get(this.PROPERTY_PRES);
            }
            if (properties.get(this.PROPERTY_GYRO) != null) {
                this.enableGyro = (Boolean) properties.get(this.PROPERTY_GYRO);
            }
            if (properties.get(this.PROPERTY_OPTO) != null) {
                this.enableOpto = (Boolean) properties.get(this.PROPERTY_OPTO);
            }
            if (properties.get(this.PROPERTY_BUTTONS) != null) {
                this.enableButtons = (Boolean) properties.get(this.PROPERTY_BUTTONS);
            }
            if (properties.get(this.PROPERTY_REDLED) != null) {
                this.enableRedLed = (Boolean) properties.get(this.PROPERTY_REDLED);
            }
            if (properties.get(this.PROPERTY_GREENLED) != null) {
                this.enableGreenLed = (Boolean) properties.get(this.PROPERTY_GREENLED);
            }
            if (properties.get(this.PROPERTY_BUZZER) != null) {
                this.enableBuzzer = (Boolean) properties.get(this.PROPERTY_BUZZER);
            }
            if (properties.get(this.PROPERTY_TOPIC) != null) {
                m_topic = (String) properties.get(this.PROPERTY_TOPIC);
            }
            if (properties.get(this.PROPERTY_INAME) != null) {
                this.iname = (String) properties.get(this.PROPERTY_INAME);
            }
        }

        try {
            s_logger.debug("Deactivating BluetoothLe...");
            if (this.m_bluetoothAdapter != null && this.m_bluetoothAdapter.isScanning()) {
                s_logger.debug("m_bluetoothAdapter.isScanning");
                this.m_bluetoothAdapter.killLeScan();
            }

            // disconnect SensorTags
            for (TiSensorTag tiSensorTag : this.m_tiSensorTagList) {
                if (tiSensorTag != null) {
                    tiSensorTag.disconnect();
                }
            }
            this.m_tiSensorTagList.clear();

            // cancel a current worker handle if one is active
            if (this.m_handle != null) {
                this.m_handle.cancel(true);
            }

            // shutting down the worker and cleaning up the properties
            if (this.m_worker != null) {
                this.m_worker.shutdown();
            }

            // cancel bluetoothAdapter
            this.m_bluetoothAdapter = null;

            if (this.enableScan) {
                // re-create the worker
                this.m_worker = Executors.newSingleThreadScheduledExecutor();

                // Get Bluetooth adapter and ensure it is enabled
                this.m_bluetoothAdapter = this.m_bluetoothService.getBluetoothAdapter(this.iname);
                if (this.m_bluetoothAdapter != null) {
                    s_logger.info("Bluetooth adapter interface => " + this.iname);
                    s_logger.info("Bluetooth adapter address => " + this.m_bluetoothAdapter.getAddress());
                    s_logger.info("Bluetooth adapter le enabled => " + this.m_bluetoothAdapter.isLeReady());

                    if (!this.m_bluetoothAdapter.isEnabled()) {
                        s_logger.info("Enabling bluetooth adapter...");
                        this.m_bluetoothAdapter.enable();
                        s_logger.info("Bluetooth adapter address => " + this.m_bluetoothAdapter.getAddress());
                    }
                    this.m_startTime = 0;
                    this.m_connected = false;
                    this.m_handle = this.m_worker.scheduleAtFixedRate(new Runnable() {

                        @Override
                        public void run() {
                            checkScan();
                        }
                    }, 0, 1, TimeUnit.SECONDS);
                } else {
                    s_logger.warn("No Bluetooth adapter found ...");
                }
            }
        } catch (Exception e) {
            s_logger.error("Error starting component", e);
            throw new ComponentException(e);
        }

        s_logger.debug("Updating Bluetooth Service... Done.");
    }

    // --------------------------------------------------------------------
    //
    // Main task executed every second
    //
    // --------------------------------------------------------------------

    void checkScan() {

        // Scan for devices
        if (this.m_bluetoothAdapter.isScanning()) {
            s_logger.info("m_bluetoothAdapter.isScanning");
            if (System.currentTimeMillis() - this.m_startTime >= this.m_scantime * 1000) {
                this.m_bluetoothAdapter.killLeScan();
            }
        } else {
            if (System.currentTimeMillis() - this.m_startTime >= this.m_period * 1000) {
                s_logger.info("startLeScan");
                this.m_bluetoothAdapter.startLeScan(this);
                this.m_startTime = System.currentTimeMillis();
            }
        }

    }

    // --------------------------------------------------------------------
    //
    // Private Methods
    //
    // --------------------------------------------------------------------

    protected static void doPublishKeys(String address, Object key) {
        KuraPayload payload = new KuraPayload();
        payload.setTimestamp(new Date());
        payload.addMetric("key", key);
        try {
            m_cloudClient.publish(m_topic + "/" + address + "/keys", payload, 0, false);
        } catch (Exception e) {
            s_logger.error("Can't publish message, " + "keys", e);
        }

    }

    private void doServicesDiscovery(TiSensorTag tiSensorTag) {
        s_logger.info("Starting services discovery...");
        this.m_bluetoothGattServices = tiSensorTag.discoverServices();
        for (BluetoothGattService bgs : this.m_bluetoothGattServices) {
            s_logger.info(
                    "Service UUID: " + bgs.getUuid() + "  :  " + bgs.getStartHandle() + "  :  " + bgs.getEndHandle());
        }
    }

    private void doCharacteristicsDiscovery(TiSensorTag tiSensorTag) {
        List<BluetoothGattCharacteristic> lbgc = tiSensorTag.getCharacteristics("0x0001", "0x0100");
        for (BluetoothGattCharacteristic bgc : lbgc) {
            s_logger.info(
                    "Characteristics uuid : " + bgc.getUuid() + " : " + bgc.getHandle() + " : " + bgc.getValueHandle());
        }
    }

    private boolean searchSensorTagList(String address) {

        for (TiSensorTag tiSensorTag : this.m_tiSensorTagList) {
            if (tiSensorTag.getBluetoothDevice().getAdress().equals(address)) {
                return true;
            }
        }
        return false;
    }

    // --------------------------------------------------------------------
    //
    // BluetoothLeScanListener APIs
    //
    // --------------------------------------------------------------------
    @Override
    public void onScanFailed(int errorCode) {
        s_logger.error("Error during scan");

    }

    @Override
    public void onScanResults(List<BluetoothDevice> scanResults) {

        // Scan for TI SensorTag
        for (BluetoothDevice bluetoothDevice : scanResults) {
            s_logger.info("Address " + bluetoothDevice.getAdress() + " Name " + bluetoothDevice.getName());

            if (bluetoothDevice.getName().contains("SensorTag")) {
                s_logger.info("TI SensorTag " + bluetoothDevice.getAdress() + " found.");
                if (!searchSensorTagList(bluetoothDevice.getAdress())) {
                    TiSensorTag tiSensorTag = new TiSensorTag(bluetoothDevice);
                    this.m_tiSensorTagList.add(tiSensorTag);
                }
            } else {
                s_logger.info("Found device = " + bluetoothDevice.getAdress());
            }
        }

        s_logger.debug("Found " + this.m_tiSensorTagList.size() + " SensorTags");

        // connect to TiSensorTags
        for (TiSensorTag myTiSensorTag : this.m_tiSensorTagList) {

            if (!myTiSensorTag.isConnected()) {
                s_logger.info("Connecting to TiSensorTag...");
                this.m_connected = myTiSensorTag.connect(this.iname);
            } else {
                s_logger.info("TiSensorTag already connected!");
                this.m_connected = true;
            }

            if (this.m_connected) {

                KuraPayload payload = new KuraPayload();
                payload.setTimestamp(new Date());
                if (myTiSensorTag.getCC2650()) {
                    payload.addMetric("Type", "CC2650");
                } else {
                    payload.addMetric("Type", "CC2541");
                }

                // Test
                // doServicesDiscovery(myTiSensorTag);
                // doCharacteristicsDiscovery(myTiSensorTag);

                myTiSensorTag.setFirmwareRevision(myTiSensorTag.firmwareRevision());

                if (this.enableTemp) {
                    myTiSensorTag.enableTermometer();
                    try {
                        Thread.sleep(1000);
                    } catch (InterruptedException e) {
                        e.printStackTrace();
                    }
                    double[] temperatures = myTiSensorTag.readTemperature();

                    s_logger.info("Ambient: " + temperatures[0] + " Target: " + temperatures[1]);

                    payload.addMetric("Ambient", temperatures[0]);
                    payload.addMetric("Target", temperatures[1]);
                }

                if (this.enableAcc) {
                    if (myTiSensorTag.getCC2650()) {
                        // Reduce period to 500ms (for a bug on SensorTag firmware :-)) and enable accelerometer with
                        // range 8g
                        myTiSensorTag.setAccelerometerPeriod("32");
                        myTiSensorTag.enableAccelerometer("3802");
                    } else {
                        myTiSensorTag.enableAccelerometer("01");
                    }
                    try {
                        Thread.sleep(1000);
                    } catch (InterruptedException e) {
                        e.printStackTrace();
                    }
                    double[] acceleration = myTiSensorTag.readAcceleration();

                    s_logger.info(
                            "Acc X: " + acceleration[0] + " Acc Y: " + acceleration[1] + " Acc Z: " + acceleration[2]);

                    payload.addMetric("Acceleration X", acceleration[0]);
                    payload.addMetric("Acceleration Y", acceleration[1]);
                    payload.addMetric("Acceleration Z", acceleration[2]);
                }

                if (this.enableHum) {
                    myTiSensorTag.enableHygrometer();
                    try {
                        Thread.sleep(1000);
                    } catch (InterruptedException e) {
                        e.printStackTrace();
                    }

                    float humidity = myTiSensorTag.readHumidity();
                    s_logger.info("Humidity: " + humidity);

                    payload.addMetric("Humidity", humidity);
                }

                if (this.enableMag) {
                    // Reduce period to 500ms (for a bug on SensorTag firmware :-)) and enable magnetometer
                    myTiSensorTag.setMagnetometerPeriod("32");
                    if (myTiSensorTag.getCC2650()) {
                        myTiSensorTag.enableMagnetometer("4000");
                    } else {
                        myTiSensorTag.enableMagnetometer("");
                    }
                    try {
                        Thread.sleep(1000);
                    } catch (InterruptedException e) {
                        e.printStackTrace();
                    }
                    float[] magneticField = myTiSensorTag.readMagneticField();

                    s_logger.info("Mag X: " + magneticField[0] + " Mag Y: " + magneticField[1] + " Mag Z: "
                            + magneticField[2]);

                    payload.addMetric("Magnetic X", magneticField[0]);
                    payload.addMetric("Magnetic Y", magneticField[1]);
                    payload.addMetric("Magnetic Z", magneticField[2]);

                }

                if (this.enablePres) {
                    // Calibrate pressure sensor
                    myTiSensorTag.calibrateBarometer();
                    try {
                        Thread.sleep(1000);
                    } catch (InterruptedException e) {
                        e.printStackTrace();
                    }
                    myTiSensorTag.readCalibrationBarometer();

                    // Read pressure
                    myTiSensorTag.enableBarometer();
                    try {
                        Thread.sleep(1000);
                    } catch (InterruptedException e) {
                        e.printStackTrace();
                    }
                    double pressure = myTiSensorTag.readPressure();

                    s_logger.info("Pre : " + pressure);

                    payload.addMetric("Pressure", pressure);
                }

                if (this.enableGyro) {
                    if (myTiSensorTag.getCC2650()) {
                        // Reduce period to 500ms (for a bug on SensorTag firmware :-)) and enable gyroscope
                        myTiSensorTag.setGyroscopePeriod("32");
                        myTiSensorTag.enableGyroscope("0700");
                    } else {
                        myTiSensorTag.enableGyroscope("07");
                    }
                    try {
                        Thread.sleep(1000);
                    } catch (InterruptedException e) {
                        e.printStackTrace();
                    }
                    float[] gyroscope = myTiSensorTag.readGyroscope();

                    s_logger.info("Gyro X: " + gyroscope[0] + " Gyro Y: " + gyroscope[1] + " Gyro Z: " + gyroscope[2]);

                    payload.addMetric("Gyro X", gyroscope[0]);
                    payload.addMetric("Gyro Y", gyroscope[1]);
                    payload.addMetric("Gyro Z", gyroscope[2]);

                }

                if (this.enableOpto) {
                    myTiSensorTag.enableLuxometer();
                    try {
                        Thread.sleep(1000);
                    } catch (InterruptedException e) {
                        e.printStackTrace();
                    }

                    double light = myTiSensorTag.readLight();
                    s_logger.info("Light: " + light);

                    payload.addMetric("Light", light);
                }

                if (this.enableButtons) {
                    // For buttons only enable notifications
                    myTiSensorTag.enableKeysNotification();
                }

                if (this.enableRedLed) {
                    myTiSensorTag.switchOnRedLed();
                } else {
                    myTiSensorTag.switchOffRedLed();
                }

                if (this.enableGreenLed) {
                    myTiSensorTag.switchOnGreenLed();
                } else {
                    myTiSensorTag.switchOffGreenLed();
                }

                if (this.enableBuzzer) {
                    myTiSensorTag.switchOnBuzzer();
                } else {
                    myTiSensorTag.switchOffBuzzer();
                }

                myTiSensorTag.enableIOService();

                try {
                    // Publish only if there are metrics to be published!
                    if (!payload.metricNames().isEmpty()) {
                        m_cloudClient.publish(m_topic + "/" + myTiSensorTag.getBluetoothDevice().getAdress(), payload,
                                0, false);
                    }
                } catch (Exception e) {
                    e.printStackTrace();
                }
            } else {
                s_logger.info("Cannot connect to TI SensorTag " + myTiSensorTag.getBluetoothDevice().getAdress() + ".");
            }

        }

    }

    // --------------------------------------------------------------------
    //
    // CloudClientListener APIs
    //
    // --------------------------------------------------------------------
    @Override
    public void onControlMessageArrived(String deviceId, String appTopic, KuraPayload msg, int qos, boolean retain) {

    }

    @Override
    public void onMessageArrived(String deviceId, String appTopic, KuraPayload msg, int qos, boolean retain) {

    }

    @Override
    public void onConnectionLost() {

    }

    @Override
    public void onConnectionEstablished() {

    }

    @Override
    public void onMessageConfirmed(int messageId, String appTopic) {

    }

    @Override
    public void onMessagePublished(int messageId, String appTopic) {

    }
>>>>>>> e3f74823

}<|MERGE_RESOLUTION|>--- conflicted
+++ resolved
@@ -37,640 +37,6 @@
 import org.slf4j.Logger;
 import org.slf4j.LoggerFactory;
 
-<<<<<<< HEAD
-public class BluetoothLe implements ConfigurableComponent, CloudClientListener, BluetoothLeScanListener{
-
-	private static final Logger s_logger = LoggerFactory.getLogger(BluetoothLe.class);
-
-	private final String APP_ID      = "BLE_APP_V1";
-	private String PROPERTY_SCAN     = "scan_enable";
-	private String PROPERTY_SCANTIME = "scan_time";
-	private String PROPERTY_PERIOD   = "period";
-	private String PROPERTY_TEMP     = "enableTermometer";
-	private String PROPERTY_ACC      = "enableAccelerometer";
-	private String PROPERTY_HUM      = "enableHygrometer";
-	private String PROPERTY_MAG      = "enableMagnetometer";
-	private String PROPERTY_PRES     = "enableBarometer";
-	private String PROPERTY_GYRO     = "enableGyroscope";
-	private String PROPERTY_OPTO     = "enableLuxometer";
-	private String PROPERTY_BUTTONS  = "enableButtons";
-	private String PROPERTY_REDLED   = "switchOnRedLed";
-	private String PROPERTY_GREENLED = "switchOnGreenLed";
-	private String PROPERTY_BUZZER   = "switchOnBuzzer";
-	private String PROPERTY_TOPIC    = "publishTopic";
-	private String PROPERTY_INAME    = "iname";
-
-	private CloudService                m_cloudService;
-	private static CloudClient          m_cloudClient;
-	private List<TiSensorTag>           m_tiSensorTagList;
-	private BluetoothService            m_bluetoothService;
-	private BluetoothAdapter            m_bluetoothAdapter;
-	private List<BluetoothGattService>  m_bluetoothGattServices;
-	private ScheduledExecutorService    m_worker;
-	private ScheduledFuture<?>          m_handle;
-	
-	private int     m_period       = 10;
-	private int     m_scantime     = 5;
-	private static String  m_topic = "data";
-	private long    m_startTime;
-	private boolean m_connected    = false;
-	private String  iname          = "hci0";
-	private boolean enableScan     = false;
-	private boolean enableTemp     = false;
-	private boolean enableAcc      = false;
-	private boolean enableHum      = false;
-	private boolean enableMag      = false;
-	private boolean enablePres     = false;
-	private boolean enableGyro     = false;
-	private boolean enableOpto     = false;
-	private boolean enableButtons  = false;
-	private boolean enableRedLed   = false;
-	private boolean enableGreenLed = false;
-	private boolean enableBuzzer   = false;
-
-	public void setCloudService(CloudService cloudService) {
-		m_cloudService = cloudService;
-	}
-
-	public void unsetCloudService(CloudService cloudService) {
-		m_cloudService = null;
-	}
-
-	public void setBluetoothService(BluetoothService bluetoothService) {
-		m_bluetoothService = bluetoothService;
-	}
-
-	public void unsetBluetoothService(BluetoothService bluetoothService) {
-		m_bluetoothService = null;
-	}
-
-	// --------------------------------------------------------------------
-	//
-	//  Activation APIs
-	//
-	// --------------------------------------------------------------------
-	protected void activate(ComponentContext context, Map<String,Object> properties) {
-		s_logger.info("Activating BluetoothLe example...");
-		
-		if(properties != null){
-			if (properties.get(PROPERTY_SCAN) != null)
-				enableScan = (Boolean) properties.get(PROPERTY_SCAN);
-			if (properties.get(PROPERTY_SCANTIME) != null)
-				m_scantime = (Integer) properties.get(PROPERTY_SCANTIME);
-			if (properties.get(PROPERTY_PERIOD) != null)
-				m_period = (Integer) properties.get(PROPERTY_PERIOD);
-			if (properties.get(PROPERTY_TEMP) != null)
-				enableTemp = (Boolean) properties.get(PROPERTY_TEMP);
-			if (properties.get(PROPERTY_ACC) != null)
-				enableAcc = (Boolean) properties.get(PROPERTY_ACC);
-			if (properties.get(PROPERTY_HUM) != null)
-				enableHum = (Boolean) properties.get(PROPERTY_HUM);
-			if (properties.get(PROPERTY_MAG) != null)
-				enableMag = (Boolean) properties.get(PROPERTY_MAG);
-			if (properties.get(PROPERTY_PRES) != null)
-				enablePres = (Boolean) properties.get(PROPERTY_PRES);
-			if (properties.get(PROPERTY_GYRO) != null)
-				enableGyro = (Boolean) properties.get(PROPERTY_GYRO);
-			if (properties.get(PROPERTY_OPTO) != null)
-				enableOpto = (Boolean) properties.get(PROPERTY_OPTO);
-			if (properties.get(PROPERTY_BUTTONS) != null)
-				enableButtons = (Boolean) properties.get(PROPERTY_BUTTONS);
-			if (properties.get(PROPERTY_REDLED) != null)
-				enableRedLed = (Boolean) properties.get(PROPERTY_REDLED);
-			if (properties.get(PROPERTY_GREENLED) != null)
-				enableGreenLed = (Boolean) properties.get(PROPERTY_GREENLED);
-			if (properties.get(PROPERTY_BUZZER) != null)
-				enableBuzzer = (Boolean) properties.get(PROPERTY_BUZZER);	
-			if (properties.get(PROPERTY_TOPIC) != null)
-				m_topic = (String) properties.get(PROPERTY_TOPIC);
-			if (properties.get(PROPERTY_INAME) != null)
-				iname = (String) properties.get(PROPERTY_INAME);
-		}
-
-		m_tiSensorTagList = new ArrayList<TiSensorTag>();
-
-		try {
-			m_cloudClient = m_cloudService.newCloudClient(APP_ID);
-			m_cloudClient.addCloudClientListener(this);
-		} catch (KuraException e1) {
-			s_logger.error("Error starting component", e1);
-			throw new ComponentException(e1);
-		}
-		
-		
-		if (enableScan) {
-			
-			m_worker = Executors.newSingleThreadScheduledExecutor();
-		
-			try {
-
-				// Get Bluetooth adapter and ensure it is enabled
-				m_bluetoothAdapter = m_bluetoothService.getBluetoothAdapter(iname);
-				if (m_bluetoothAdapter != null) {
-					s_logger.info("Bluetooth adapter interface => " + iname);
-					s_logger.info("Bluetooth adapter address => " + m_bluetoothAdapter.getAddress());
-					s_logger.info("Bluetooth adapter le enabled => " + m_bluetoothAdapter.isLeReady());
-
-					if (!m_bluetoothAdapter.isEnabled()) {
-						s_logger.info("Enabling bluetooth adapter...");
-						m_bluetoothAdapter.enable();
-						s_logger.info("Bluetooth adapter address => " + m_bluetoothAdapter.getAddress());
-					}
-					m_startTime = 0;
-					m_connected = false;
-					m_handle = m_worker.scheduleAtFixedRate(new Runnable() {		
-						@Override
-						public void run() {
-							checkScan();
-						}
-					}, 0, 1, TimeUnit.SECONDS);
-				}
-				else s_logger.warn("No Bluetooth adapter found ...");
-			} catch (Exception e) {
-				s_logger.error("Error starting component", e);
-				throw new ComponentException(e);
-			}
-		}
-	}
-
-	protected void deactivate(ComponentContext context) {
-
-		s_logger.debug("Deactivating BluetoothLe...");
-		if (m_bluetoothAdapter != null) {
-			if(m_bluetoothAdapter.isScanning()){
-				s_logger.debug("m_bluetoothAdapter.isScanning");
-				m_bluetoothAdapter.killLeScan();
-			}
-		}
-
-		// disconnect SensorTags
-		for (TiSensorTag tiSensorTag : m_tiSensorTagList) {
-			if (tiSensorTag != null) {
-				tiSensorTag.disconnect();
-			}
-		}
-		m_tiSensorTagList.clear();
-
-		// cancel a current worker handle if one if active
-		if (m_handle != null) {
-			m_handle.cancel(true);
-		}
-
-		// shutting down the worker and cleaning up the properties
-		if (m_worker != null)
-			m_worker.shutdown();
-
-		// cancel bluetoothAdapter
-		m_bluetoothAdapter = null;
-		
-		// Releasing the CloudApplicationClient
-		s_logger.info("Releasing CloudApplicationClient for {}...", APP_ID);
-		if (m_cloudClient != null)
-			m_cloudClient.release();
-
-		s_logger.debug("Deactivating BluetoothLe... Done.");
-	}
-
-	protected void updated(Map<String,Object> properties) {
-
-		if(properties != null){
-			if (properties.get(PROPERTY_SCAN) != null)
-				enableScan = (Boolean) properties.get(PROPERTY_SCAN);
-			if (properties.get(PROPERTY_SCANTIME) != null)
-				m_scantime = (Integer) properties.get(PROPERTY_SCANTIME);
-			if (properties.get(PROPERTY_PERIOD) != null)
-				m_period = (Integer) properties.get(PROPERTY_PERIOD);
-			if (properties.get(PROPERTY_TEMP) != null)
-				enableTemp = (Boolean) properties.get(PROPERTY_TEMP);
-			if (properties.get(PROPERTY_ACC) != null)
-				enableAcc = (Boolean) properties.get(PROPERTY_ACC);
-			if (properties.get(PROPERTY_HUM) != null)
-				enableHum = (Boolean) properties.get(PROPERTY_HUM);
-			if (properties.get(PROPERTY_MAG) != null)
-				enableMag = (Boolean) properties.get(PROPERTY_MAG);
-			if (properties.get(PROPERTY_PRES) != null)
-				enablePres = (Boolean) properties.get(PROPERTY_PRES);
-			if (properties.get(PROPERTY_GYRO) != null)
-				enableGyro = (Boolean) properties.get(PROPERTY_GYRO);
-			if (properties.get(PROPERTY_OPTO) != null)
-				enableOpto = (Boolean) properties.get(PROPERTY_OPTO);
-			if (properties.get(PROPERTY_BUTTONS) != null)
-				enableButtons = (Boolean) properties.get(PROPERTY_BUTTONS);
-			if (properties.get(PROPERTY_REDLED) != null)
-				enableRedLed = (Boolean) properties.get(PROPERTY_REDLED);
-			if (properties.get(PROPERTY_GREENLED) != null)
-				enableGreenLed = (Boolean) properties.get(PROPERTY_GREENLED);
-			if (properties.get(PROPERTY_BUZZER) != null)
-				enableBuzzer = (Boolean) properties.get(PROPERTY_BUZZER);
-			if (properties.get(PROPERTY_TOPIC) != null)
-				m_topic = (String) properties.get(PROPERTY_TOPIC);
-			if (properties.get(PROPERTY_INAME) != null)
-				iname = (String) properties.get(PROPERTY_INAME);
-		}
-		
-		try {
-			s_logger.debug("Deactivating BluetoothLe...");
-			if (m_bluetoothAdapter != null) {
-				if(m_bluetoothAdapter.isScanning()){
-					s_logger.debug("m_bluetoothAdapter.isScanning");
-					m_bluetoothAdapter.killLeScan();
-				}
-			}
-
-			// disconnect SensorTags
-			for (TiSensorTag tiSensorTag : m_tiSensorTagList) {
-				if (tiSensorTag != null) {
-					tiSensorTag.disconnect();
-				}
-			}
-			m_tiSensorTagList.clear();
-			
-			// cancel a current worker handle if one is active
-			if (m_handle != null) {
-				m_handle.cancel(true);
-			}
-
-			// shutting down the worker and cleaning up the properties
-			if (m_worker != null)
-				m_worker.shutdown();
-			
-			// cancel bluetoothAdapter
-			m_bluetoothAdapter = null;
-			
-			if (enableScan) {
-				// re-create the worker
-				m_worker = Executors.newSingleThreadScheduledExecutor();
-				
-				// Get Bluetooth adapter and ensure it is enabled
-				m_bluetoothAdapter = m_bluetoothService.getBluetoothAdapter(iname);
-				if (m_bluetoothAdapter != null) {
-					s_logger.info("Bluetooth adapter interface => " + iname);
-					s_logger.info("Bluetooth adapter address => " + m_bluetoothAdapter.getAddress());
-					s_logger.info("Bluetooth adapter le enabled => " + m_bluetoothAdapter.isLeReady());
-	
-					if (!m_bluetoothAdapter.isEnabled()) {
-						s_logger.info("Enabling bluetooth adapter...");
-						m_bluetoothAdapter.enable();
-						s_logger.info("Bluetooth adapter address => " + m_bluetoothAdapter.getAddress());
-					}
-					m_startTime = 0;
-					m_connected = false;
-					m_handle = m_worker.scheduleAtFixedRate(new Runnable() {		
-						@Override
-						public void run() {
-							checkScan();
-						}
-					}, 0, 1, TimeUnit.SECONDS);
-				}
-				else s_logger.warn("No Bluetooth adapter found ...");
-			}
-		} catch (Exception e) {
-			s_logger.error("Error starting component", e);
-			throw new ComponentException(e);
-		}
-
-		s_logger.debug("Updating Bluetooth Service... Done.");
-	}
-
-	// --------------------------------------------------------------------
-	//
-	//  Main task executed every second
-	//
-	// --------------------------------------------------------------------
-
-	void checkScan() {
-
-		// Scan for devices
-		if(m_bluetoothAdapter.isScanning()) {
-			s_logger.info("m_bluetoothAdapter.isScanning");
-			if((System.currentTimeMillis() - m_startTime) >= (m_scantime * 1000)) {
-				m_bluetoothAdapter.killLeScan();
-			}
-		}
-		else {
-			if((System.currentTimeMillis() - m_startTime) >= (m_period * 1000)) {
-				s_logger.info("startLeScan");
-				m_bluetoothAdapter.startLeScan(this);
-				m_startTime = System.currentTimeMillis();
-			}
-		}
-
-	}
-
-	// --------------------------------------------------------------------
-	//
-	//  Private Methods
-	//
-	// --------------------------------------------------------------------
-
-	protected static void doPublishKeys(String address, Object key) {
-		KuraPayload payload = new KuraPayload();
-		payload.setTimestamp(new Date());
-		payload.addMetric("key", key);
-		try {
-			m_cloudClient.publish(m_topic + "/" + address + "/keys", payload, 0, false);
-		} catch (Exception e) {
-			s_logger.error("Can't publish message, " + "keys", e);
-		}
-
-	}
-	
-	private void doServicesDiscovery(TiSensorTag tiSensorTag) {
-		s_logger.info("Starting services discovery...");
-		m_bluetoothGattServices = tiSensorTag.discoverServices();
-		for (BluetoothGattService bgs : m_bluetoothGattServices) {	
-			s_logger.info("Service UUID: " + bgs.getUuid()+"  :  "+bgs.getStartHandle()+"  :  "+bgs.getEndHandle());
-		}
-	}
-
-	private void doCharacteristicsDiscovery(TiSensorTag tiSensorTag) {
-		List<BluetoothGattCharacteristic> lbgc = tiSensorTag.getCharacteristics("0x0001", "0x0100"); 
-		for(BluetoothGattCharacteristic bgc:lbgc){
-			s_logger.info("Characteristics uuid : "+bgc.getUuid()+" : "+bgc.getHandle()+" : "+bgc.getValueHandle());
-		}
-	}
-
-	private boolean searchSensorTagList(String address) {
-
-		for (TiSensorTag tiSensorTag : m_tiSensorTagList) {
-			if (tiSensorTag.getBluetoothDevice().getAdress().equals(address))
-				return true;
-		}
-		return false;
-	}
-
-	// --------------------------------------------------------------------
-	//
-	//  BluetoothLeScanListener APIs
-	//
-	// --------------------------------------------------------------------
-	@Override
-	public void onScanFailed(int errorCode) {
-		s_logger.error("Error during scan");
-
-	}
-
-	@Override
-	public void onScanResults(List<BluetoothDevice> scanResults) {
-		
-		// Scan for TI SensorTag
-		for (BluetoothDevice bluetoothDevice : scanResults) {
-			s_logger.info("Address " + bluetoothDevice.getAdress() + " Name " + bluetoothDevice.getName());
-
-			if (bluetoothDevice.getName().contains("SensorTag")) {
-				s_logger.info("TI SensorTag " + bluetoothDevice.getAdress() + " found.");
-				if (!searchSensorTagList(bluetoothDevice.getAdress())){
-					TiSensorTag tiSensorTag = new TiSensorTag(bluetoothDevice);
-					m_tiSensorTagList.add(tiSensorTag);
-				}
-			}
-			else { 
-				s_logger.info("Found device = " + bluetoothDevice.getAdress());
-			}
-		}
-		
-		s_logger.debug("Found " + m_tiSensorTagList.size() + " SensorTags");
-		
-		// connect to TiSensorTags
-		for (TiSensorTag myTiSensorTag : m_tiSensorTagList) {
-			
-			if (!myTiSensorTag.isConnected()) {
-				s_logger.info("Connecting to TiSensorTag...");
-				m_connected = myTiSensorTag.connect(iname);
-			}
-			else {
-				s_logger.info("TiSensorTag already connected!");
-				m_connected = true;
-			}
-
-			if (m_connected) {
-				
-				KuraPayload payload = new KuraPayload();
-				payload.setTimestamp(new Date());
-				if (myTiSensorTag.getCC2650())
-					payload.addMetric("Type", "CC2650");
-				else
-					payload.addMetric("Type", "CC2541");
-			
-				// Test
-//				doServicesDiscovery(myTiSensorTag);
-//				doCharacteristicsDiscovery(myTiSensorTag);
-				
-				myTiSensorTag.setFirmwareRevision(myTiSensorTag.firmwareRevision());
-				
-				if (enableTemp) {
-					myTiSensorTag.enableTermometer();
-					try {
-						Thread.sleep(1000);
-					} catch (InterruptedException e) {
-						e.printStackTrace();
-					}
-					double[] temperatures = myTiSensorTag.readTemperature();
-					
-					s_logger.info("Ambient: " + temperatures[0] + " Target: " + temperatures[1]);
-					
-					payload.addMetric("Ambient", temperatures[0]);
-					payload.addMetric("Target", temperatures[1]);
-				}
-				
-				if (enableAcc) {
-					if (myTiSensorTag.getCC2650()) {
-						// Reduce period to 500ms (for a bug on SensorTag firmware :-)) and enable accelerometer with range 8g
-						myTiSensorTag.setAccelerometerPeriod("32");
-						myTiSensorTag.enableAccelerometer("3802");
-					}
-					else
-						myTiSensorTag.enableAccelerometer("01");
-					try {
-						Thread.sleep(1000);
-					} catch (InterruptedException e) {
-						e.printStackTrace();
-					}
-					double[] acceleration = myTiSensorTag.readAcceleration();
-					
-					s_logger.info("Acc X: " + acceleration[0] + " Acc Y: " + acceleration[1] + " Acc Z: " + acceleration[2]);
-					
-					payload.addMetric("Acceleration X", acceleration[0]);
-					payload.addMetric("Acceleration Y", acceleration[1]);
-					payload.addMetric("Acceleration Z", acceleration[2]);
-				}
-				
-				if (enableHum) {
-					myTiSensorTag.enableHygrometer();
-					try {
-						Thread.sleep(1000);
-					} catch (InterruptedException e) {
-						e.printStackTrace();
-					}
-					
-					float humidity = myTiSensorTag.readHumidity();
-					s_logger.info("Humidity: " + humidity);
-					
-					payload.addMetric("Humidity", humidity);
-				}	
-				
-				if (enableMag) {
-					// Reduce period to 500ms (for a bug on SensorTag firmware :-)) and enable magnetometer
-					myTiSensorTag.setMagnetometerPeriod("32");
-					if (myTiSensorTag.getCC2650())
-						myTiSensorTag.enableMagnetometer("4000");
-					else 
-						myTiSensorTag.enableMagnetometer("");
-					try {
-						Thread.sleep(1000);
-					} catch (InterruptedException e) {
-						e.printStackTrace();
-					}
-					float[] magneticField = myTiSensorTag.readMagneticField();
-					
-					s_logger.info("Mag X: " + magneticField[0] + " Mag Y: " + magneticField[1] + " Mag Z: " + magneticField[2]);
-					
-					payload.addMetric("Magnetic X", magneticField[0]);
-					payload.addMetric("Magnetic Y", magneticField[1]);
-					payload.addMetric("Magnetic Z", magneticField[2]);
-									
-				}
-				
-				if (enablePres) {
-					// Calibrate pressure sensor
-					myTiSensorTag.calibrateBarometer();
-					try {
-						Thread.sleep(1000);
-					} catch (InterruptedException e) {
-						e.printStackTrace();
-					}
-					myTiSensorTag.readCalibrationBarometer();
-					
-					// Read pressure
-					myTiSensorTag.enableBarometer();
-					try {
-						Thread.sleep(1000);
-					} catch (InterruptedException e) {
-						e.printStackTrace();
-					}
-					double pressure = myTiSensorTag.readPressure();
-					
-					s_logger.info("Pre : " + pressure);
-					
-					payload.addMetric("Pressure", pressure);
-				}
-
-				if (enableGyro) {
-					if (myTiSensorTag.getCC2650()) {
-						// Reduce period to 500ms (for a bug on SensorTag firmware :-)) and enable gyroscope
-						myTiSensorTag.setGyroscopePeriod("32");
-						myTiSensorTag.enableGyroscope("0700");
-					}
-					else 
-						myTiSensorTag.enableGyroscope("07");
-					try {
-						Thread.sleep(1000);
-					} catch (InterruptedException e) {
-						e.printStackTrace();
-					}
-					float[] gyroscope = myTiSensorTag.readGyroscope();
-					
-					s_logger.info("Gyro X: " + gyroscope[0] + " Gyro Y: " + gyroscope[1] + " Gyro Z: " + gyroscope[2]);
-					
-					payload.addMetric("Gyro X", gyroscope[0]);
-					payload.addMetric("Gyro Y", gyroscope[1]);
-					payload.addMetric("Gyro Z", gyroscope[2]);
-									
-				}
-				
-				if (enableOpto) {
-					myTiSensorTag.enableLuxometer();
-					try {
-						Thread.sleep(1000);
-					} catch (InterruptedException e) {
-						e.printStackTrace();
-					}
-					
-					double light = myTiSensorTag.readLight();
-					s_logger.info("Light: " + light);
-					
-					payload.addMetric("Light", light);
-				}
-				
-				if (enableButtons) {
-					// For buttons only enable notifications
-					myTiSensorTag.enableKeysNotification();
-				}
-				
-				if (enableRedLed) {
-					myTiSensorTag.switchOnRedLed();
-				} else {
-					myTiSensorTag.switchOffRedLed();
-				}
-
-				if (enableGreenLed) {
-					myTiSensorTag.switchOnGreenLed();
-				} else {
-					myTiSensorTag.switchOffGreenLed();
-				}
-				
-				if (enableBuzzer) {
-					myTiSensorTag.switchOnBuzzer();
-				} else {
-					myTiSensorTag.switchOffBuzzer();
-				}
-				
-				myTiSensorTag.enableIOService();
-				
-				try {
-					// Publish only if there are metrics to be published!
-					if (!payload.metricNames().isEmpty()) {
-						m_cloudClient.publish(m_topic + "/" + myTiSensorTag.getBluetoothDevice().getAdress() , payload, 0, false);
-					}
-				} catch (Exception e) {
-					e.printStackTrace();
-				}
-			}
-			else {
-				s_logger.info("Cannot connect to TI SensorTag " + myTiSensorTag.getBluetoothDevice().getAdress() + ".");
-			}
-
-		}
-		
-	}
-
-	// --------------------------------------------------------------------
-	//
-	//  CloudClientListener APIs
-	//
-	// --------------------------------------------------------------------
-	@Override
-	public void onControlMessageArrived(String deviceId, String appTopic,
-			KuraPayload msg, int qos, boolean retain) {
-
-	}
-
-	@Override
-	public void onMessageArrived(String deviceId, String appTopic,
-			KuraPayload msg, int qos, boolean retain) {
-
-	}
-
-	@Override
-	public void onConnectionLost() {
-
-	}
-
-	@Override
-	public void onConnectionEstablished() {
-
-	}
-
-	@Override
-	public void onMessageConfirmed(int messageId, String appTopic) {
-
-	}
-
-	@Override
-	public void onMessagePublished(int messageId, String appTopic) {
-
-	}
-=======
 public class BluetoothLe implements ConfigurableComponent, CloudClientListener, BluetoothLeScanListener {
 
     private static final Logger s_logger = LoggerFactory.getLogger(BluetoothLe.class);
@@ -1340,6 +706,5 @@
     public void onMessagePublished(int messageId, String appTopic) {
 
     }
->>>>>>> e3f74823
 
 }